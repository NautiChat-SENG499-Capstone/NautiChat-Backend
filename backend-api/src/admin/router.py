from collections import defaultdict
from typing import Annotated, List

<<<<<<< HEAD
from fastapi import APIRouter, Depends, Request, UploadFile

from sqlalchemy.ext.asyncio import AsyncSession
from sqlalchemy import select

=======
import hdbscan
from fastapi import APIRouter, Depends
>>>>>>> 7cfd9140
from sentence_transformers import SentenceTransformer
from sqlalchemy import select
from sqlalchemy.ext.asyncio import AsyncSession

from src.auth import models as auth_models
from src.auth import schemas as auth_schemas
from src.auth.dependencies import get_admin_user
from src.auth.schemas import UserOut
from src.auth.service import create_new_user
from src.database import get_db_session
from src.llm import models, schemas
from . import service

router = APIRouter()

<<<<<<< HEAD
=======

@router.post("/create", status_code=201, response_model=UserOut)
async def create_admin_user(
    _: Annotated[auth_models.User, Depends(get_admin_user)],
    new_admin: auth_schemas.CreateUserRequest,
    db: Annotated[AsyncSession, Depends(get_db_session)],
) -> UserOut:
    """Create new admin"""
    return await create_new_user(new_admin, db, is_admin=True)


>>>>>>> 7cfd9140
@router.get("/messages")
async def get_all_messages(
    _: Annotated[UserOut, Depends(get_admin_user)],
    db: Annotated[AsyncSession, Depends(get_db_session)],
) -> List[schemas.Message]:
    """Get all messages"""
    # TODO: add pagination to this in case there are tons of messages

    result = await db.execute(
        select(models.Message).order_by(models.Message.message_id.desc())
    )
    return result.scalars().all()  # type: ignore


@router.get("/messages/clustered")
async def get_clustered_messages(
    _: Annotated[UserOut, Depends(get_admin_user)],
    db: Annotated[AsyncSession, Depends(get_db_session)],
):
    """Cluster all message inputs using HDBSCAN"""
    # fetch messages
    result = await db.execute(select(models.Message))

    messages = result.scalars().all()

    if not messages:
        return {}

    inputs = [m.input for m in messages]

    # embed inputs
    model = SentenceTransformer("sentence-transformers/all-MiniLM-L6-v2")
    embeddings = model.encode(inputs, convert_to_numpy=True, show_progress_bar=False)

    # cluster with hdbscan
    clusterer = hdbscan.HDBSCAN(min_cluster_size=3, min_samples=2, metric="euclidean")
    labels = clusterer.fit_predict(embeddings)

    # organize clusters into json and output
    clusters = defaultdict(list)
    for msg, label in zip(messages, labels):
        clusters[str(label)].append(msg.input)

    return dict(clusters)
    
@router.post("/documents/raw-data", status_code=201)
async def raw_text_upload(
    input_text: str,
    source: str,
    request: Request,
    _: Annotated[UserOut, Depends(get_admin_user)],
    
):
    """
    Endpoint for admins to submit raw text to be uploaded to vector database.
    """
    await service.raw_text_upload_to_vdb(source, input_text, request)

@router.post("/documents/pdf", status_code=201)
async def pdf_data_upload(
    file: UploadFile,
    source: str,
    request: Request,
    _: Annotated[UserOut, Depends(get_admin_user)],
    
):
    """
    Endpoint for admins to submit pdf files to be uploaded to vector database.
    """
    pdf_bytes = await file.read()
    await service.pdf_upload_to_vdb(source, pdf_bytes, request)

@router.delete("/documents/{document_source}", status_code=204)
async def source_remove(
    document_source: str,
    request: Request,
    _: Annotated[UserOut, Depends(get_admin_user)],
    
):
    """
    Endpoint for admins to delete all information with a specific source name from vector db.
    """
    await service.source_remove_from_vdb(document_source, request)<|MERGE_RESOLUTION|>--- conflicted
+++ resolved
@@ -1,16 +1,12 @@
 from collections import defaultdict
 from typing import Annotated, List
 
-<<<<<<< HEAD
 from fastapi import APIRouter, Depends, Request, UploadFile
 
 from sqlalchemy.ext.asyncio import AsyncSession
 from sqlalchemy import select
 
-=======
 import hdbscan
-from fastapi import APIRouter, Depends
->>>>>>> 7cfd9140
 from sentence_transformers import SentenceTransformer
 from sqlalchemy import select
 from sqlalchemy.ext.asyncio import AsyncSession
@@ -26,9 +22,6 @@
 
 router = APIRouter()
 
-<<<<<<< HEAD
-=======
-
 @router.post("/create", status_code=201, response_model=UserOut)
 async def create_admin_user(
     _: Annotated[auth_models.User, Depends(get_admin_user)],
@@ -39,7 +32,6 @@
     return await create_new_user(new_admin, db, is_admin=True)
 
 
->>>>>>> 7cfd9140
 @router.get("/messages")
 async def get_all_messages(
     _: Annotated[UserOut, Depends(get_admin_user)],
@@ -122,4 +114,4 @@
     """
     Endpoint for admins to delete all information with a specific source name from vector db.
     """
-    await service.source_remove_from_vdb(document_source, request)+    await service.source_remove_from_vdb(document_source, request)
