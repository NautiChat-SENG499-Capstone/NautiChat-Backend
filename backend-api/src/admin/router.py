from collections import defaultdict
from typing import Annotated, List

import hdbscan
from fastapi import (
    APIRouter,
    BackgroundTasks,
    Depends,
    File,
    Form,
    HTTPException,
    Request,
    UploadFile,
    status,
)
from sentence_transformers import SentenceTransformer
from sqlalchemy import select
from sqlalchemy.ext.asyncio import AsyncSession

from src.auth import models as auth_models
from src.auth import schemas as auth_schemas
from src.auth.dependencies import get_admin_user
from src.auth.service import create_new_user, delete_user
from src.database import get_db_session
from src.llm import models as llm_models
from src.llm import schemas as llm_schemas

from . import service
from .schemas import UploadResponse

router = APIRouter()


# TO DO:
# Could this be /users/create instead of /create?
@router.post("/create", status_code=201, response_model=auth_schemas.UserOut)
async def create_admin_user(
    _: Annotated[auth_models.User, Depends(get_admin_user)],
    new_admin: auth_schemas.CreateUserRequest,
    db: Annotated[AsyncSession, Depends(get_db_session)],
) -> auth_schemas.UserOut:
    """Create new admin"""
    return await create_new_user(new_admin, db, is_admin=True)


@router.delete("/users/{id}", status_code=204)
async def delete_users(
    id: int,
    user: Annotated[auth_models.User, Depends(get_admin_user)],
    db: Annotated[AsyncSession, Depends(get_db_session)],
) -> None:
    """Delete a user"""
    return await delete_user(id, user, db)


@router.get("/messages")
async def get_all_messages(
    _: Annotated[auth_models.User, Depends(get_admin_user)],
    db: Annotated[AsyncSession, Depends(get_db_session)],
) -> List[llm_schemas.Message]:
    """Get all messages"""
    # TODO: add pagination to this in case there are tons of messages

    result = await db.execute(
        select(llm_models.Message).order_by(llm_models.Message.message_id.desc())
    )
    return result.scalars().all()  # type: ignore


@router.get("/messages/clustered")
async def get_clustered_messages(
    _: Annotated[auth_models.User, Depends(get_admin_user)],
    db: Annotated[AsyncSession, Depends(get_db_session)],
) -> dict[list[str]]:
    """Cluster all message inputs using HDBSCAN"""
    # fetch messages
    result = await db.execute(select(llm_models.Message))

    messages = result.scalars().all()

    if not messages:
        return {}

    inputs = [m.input for m in messages]

    # embed inputs
    model = SentenceTransformer("sentence-transformers/all-MiniLM-L6-v2")
    embeddings = model.encode(inputs, convert_to_numpy=True, show_progress_bar=False)

    # cluster with hdbscan
    clusterer = hdbscan.HDBSCAN(min_cluster_size=3, min_samples=2, metric="euclidean")
    labels = clusterer.fit_predict(embeddings)

    # organize clusters into json and output
    clusters = defaultdict(list)
    for msg, label in zip(messages, labels):
        clusters[str(label)].append(msg.input)

    return dict(clusters)


@router.post("/documents/raw-data", status_code=201, response_model=UploadResponse)
async def upload_raw_text(
    current_admin: Annotated[auth_models.User, Depends(get_admin_user)],
    request: Request,
    db: Annotated[AsyncSession, Depends(get_db_session)],
    source: str = Form(...),
    input_text: str = Form(...),
) -> UploadResponse:
    """Upload a raw text blob to the vector DB and record metadata."""
    if not input_text:
        raise HTTPException(status_code=400, detail="Input text is required")

    await service.raw_text_upload_to_vdb(
        source=source,
        information=input_text,
        uploaded_by_id=current_admin.id,
        request=request,
        db=db,
    )

    return UploadResponse(detail="Raw text uploaded successfully")


@router.post("/documents/pdf", status_code=202, response_model=UploadResponse)
async def upload_pdf(
    current_admin: Annotated[auth_models.User, Depends(get_admin_user)],
    request: Request,
    background_tasks: BackgroundTasks,
    db: Annotated[AsyncSession, Depends(get_db_session)],
    source: str = Form(...),
    file: UploadFile = File(...),
) -> UploadResponse:
    """Upload a PDF to the vector DB and schedule background embedding/metadata logging."""
    # Note: I wasn't sure if we want to set source to the filename or a custom source, so I left it as a form field.
    if file.content_type != "application/pdf":
        raise HTTPException(
            status_code=status.HTTP_415_UNSUPPORTED_MEDIA_TYPE,
            detail="Only PDF uploads are supported.",
        )
    pdf_bytes = await file.read()
    if not pdf_bytes:
        raise HTTPException(status_code=400, detail="Uploaded PDF is empty.")

    background_tasks.add_task(
        service.pdf_upload_to_vdb,
        source=source,
        filename=file.filename,
        pdf_bytes=pdf_bytes,
        uploaded_by_id=current_admin.id,
        db=db,
        request=request,
    )

    return UploadResponse(detail="PDF upload queued for processing.")

<<<<<<< HEAD

@router.delete("/documents/{source}", status_code=204)
async def delete_document(
    source: str,
    current_admin: Annotated[auth_models.User, Depends(get_admin_user)],
=======
@router.post("/documents/json", status_code=201)
async def json_data_upload(
    file: UploadFile,
    source: str,
    request: Request,
    _: Annotated[UserOut, Depends(get_admin_user)],
):
    """
    Endpoint for admins to submit json files to be uploaded to vector database.
    """
    json_bytes = await file.read()
    await service.json_upload_to_vdb(source, json_bytes, request)


@router.delete("/documents/{document_source}", status_code=204)
async def source_remove(
    document_source: str,
>>>>>>> 2ceea7dd
    request: Request,
    db: Annotated[AsyncSession, Depends(get_db_session)],
) -> None:
    """Delete a document from both the vector DB and metadata store."""
    await service.source_remove_from_vdb(
        source_to_remove=source, request=request, db=db
    )<|MERGE_RESOLUTION|>--- conflicted
+++ resolved
@@ -154,13 +154,7 @@
 
     return UploadResponse(detail="PDF upload queued for processing.")
 
-<<<<<<< HEAD
 
-@router.delete("/documents/{source}", status_code=204)
-async def delete_document(
-    source: str,
-    current_admin: Annotated[auth_models.User, Depends(get_admin_user)],
-=======
 @router.post("/documents/json", status_code=201)
 async def json_data_upload(
     file: UploadFile,
@@ -178,7 +172,6 @@
 @router.delete("/documents/{document_source}", status_code=204)
 async def source_remove(
     document_source: str,
->>>>>>> 2ceea7dd
     request: Request,
     db: Annotated[AsyncSession, Depends(get_db_session)],
 ) -> None:
