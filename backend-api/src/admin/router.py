--- conflicted
+++ resolved
@@ -44,17 +44,6 @@
     return await create_new_user(new_admin, db, is_admin=True)
 
 
-<<<<<<< HEAD
-@router.get("/users", response_model=List[UserOut])
-async def list_admin_users(
-    _: Annotated[auth_models.User, Depends(get_admin_user)],
-    db: Annotated[AsyncSession, Depends(get_db_session)],
-) -> List[UserOut]:
-    """List all admin users"""
-    result = await db.execute(
-        select(auth_models.User).where(auth_models.User.is_admin == True)
-    )
-=======
 @router.get("/users", response_model=list[auth_schemas.UserOut])
 async def list_admin_users(
     _: Annotated[auth_models.User, Depends(get_admin_user)],
@@ -62,7 +51,6 @@
 ) -> list[auth_schemas.UserOut]:
     """List all admin users"""
     result = await db.execute(select(auth_models.User).where(auth_models.User.is_admin))
->>>>>>> e91a0237
     return result.scalars().all()
 
 
