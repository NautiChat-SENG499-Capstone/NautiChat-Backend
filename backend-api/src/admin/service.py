--- conflicted
+++ resolved
@@ -51,8 +51,6 @@
     # Format and embed the input text
     try:
         state = request.app.state
-
-<<<<<<< HEAD
         prepared = prepare_embedding_input_from_preformatted(
             [{"paragraphs": [information], "page": [], "source": source}],
             state.rag.embedding,
@@ -62,7 +60,13 @@
         )
     except Exception as e:
         raise HTTPException(status_code=502, detail=f"Embedding/upload failed: {e}")
-=======
+    # Upsert metadata in your SQL table
+    try:
+        stmt = _upsert_metadata_stmt(source, uploaded_by_id)
+        await _commit_upsert(db, stmt)
+    except Exception as e:
+        raise HTTPException(status_code=502, detail=f"Metadata upsert failed: {e}")
+
 async def json_upload_to_vdb(source: str, json_bytes: bytes, request: Request) -> None:
     """Preprocess a json file, embed, and upload to vector db"""
     # Create a new DB object with the text
@@ -76,21 +80,8 @@
     )
 
     upload_to_vector_db(prepared_input, state.rag.qdrant_client_wrapper)
-    # Need an upload to standard db of source
-
-
-async def source_remove_from_vdb(source_to_remove: str, request: Request) -> None:
-    """Filter vector db for points with provided source and remove them"""
->>>>>>> 2ceea7dd
-
-    # Upsert metadata in your SQL table
-    try:
-        stmt = _upsert_metadata_stmt(source, uploaded_by_id)
-        await _commit_upsert(db, stmt)
-    except Exception as e:
-        raise HTTPException(status_code=502, detail=f"Metadata upsert failed: {e}")
-
-
+    # Need an upload to standard db of source      
+        
 async def pdf_upload_to_vdb(
     *,
     source: str,
