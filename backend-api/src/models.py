--- conflicted
+++ resolved
@@ -1,52 +1,2 @@
 from pydantic import BaseModel, Field
-from typing import Annotated, List, Optional
-
-<<<<<<< HEAD
-############################################################
-# Users / authentication
-############################################################
-
-
-# Data safe to return to user
-class User(BaseModel):
-    user_id: int
-    username: str
-    onc_token: str
-    is_admin: bool = False
-
-
-class UserInDB(User):
-    hashed_password: str
-
-
-class CreateUserRequest(BaseModel):
-    username: str
-    password: str
-    onc_token: str
-
-
-class Token(BaseModel):
-    access_token: str
-    token_type: str
-=======
-
-class Feedback(BaseModel):
-    rating: Annotated[int, Field(strict=True, ge=1, le=5)]
-    comment: Optional[str] = None
-
-
-class Message(BaseModel):
-    message_id: int
-    conversation_id: int
-    user_id: int
-    input: str
-    response: str
-    feedback: Optional[Feedback] = None
-
-
-class Conversation(BaseModel):
-    conversation_id: int
-    user_id: int
-    title: Optional[str] = None
-    messages: List[Message] = []
->>>>>>> f243cf9a
+from typing import Annotated, List, Optional