--- conflicted
+++ resolved
@@ -27,34 +27,17 @@
 
     # Connect to Supabase Postgres as async engine
     try:
-<<<<<<< HEAD
-        # Setup up database session manager
-        logger.info("Initializing Session Manager...")
-        session_manager = DatabaseSessionManager(get_settings().SUPABASE_DB_URL)
-        app.state.session_manager = session_manager 
-        # Initialize Redis client
-        # async with asyncio.timeout(20):
-        logger.info("Initializing Redis client...")
-        app.state.redis_client = await init_redis()
-=======
-        # Initialize Redis client
         async with asyncio.timeout(20):
+            # Setup up database session manager
+            logger.info("Initializing Session Manager...")
+            session_manager = DatabaseSessionManager(get_settings().SUPABASE_DB_URL)
+            app.state.session_manager = session_manager 
+            logger.info("Database session manager initialized")
+        async with asyncio.timeout(20):
+            # Initialize Redis client
             logger.info("Initializing Redis client...")
             app.state.redis_client = await init_redis()
             logger.info("Redis client initialized")
-        async with asyncio.timeout(20):
-            logger.info("Initializing database session manager...")
-            session_manager = DatabaseSessionManager(get_settings().SUPABASE_DB_URL)
-            app.state.session_manager = session_manager
-            if session_manager._engine is None:
-                raise RuntimeError("Session manager engine is not initialized")
-            logger.info("Database session manager initialized")
-            async with session_manager.connect() as conn:
-                logger.info("Creating database tables...")
-                await conn.run_sync(Base.metadata.create_all)
-            logger.info("Database initialized")
-
->>>>>>> 430c1539
         yield
     finally:
         # Close connection to database and Redis Connection
