--- conflicted
+++ resolved
@@ -2,10 +2,7 @@
 import logging
 from typing import Any, AsyncIterator
 from uuid import uuid4
-<<<<<<< HEAD
 from sqlalchemy.pool import AsyncAdaptedQueuePool
-=======
->>>>>>> 430c1539
 
 from fastapi import Request
 from redis.asyncio import Redis
@@ -19,10 +16,6 @@
     async_sessionmaker,
     create_async_engine,
 )
-from sqlalchemy.orm import DeclarativeBase
-from sqlalchemy.pool import AsyncAdaptedQueuePool
-
-from src.settings import get_settings
 
 logger = logging.getLogger("uvicorn.error")
 
@@ -66,13 +59,9 @@
         logger.info("Creating async engine")
         self._engine = create_async_engine(
             db_url,
-<<<<<<< HEAD
             poolclass=AsyncAdaptedQueuePool,
             pool_size=5,
             max_overflow=10,
-=======
-            poolclass=AsyncAdaptedQueuePool,  # Optional: disables SQLAlchemy connection pool, relying on Supavisor (From SupaBase)
->>>>>>> 430c1539
             connect_args=connect_args,
             **engine_kwargs,
         )
