import contextlib

from typing import Any, AsyncIterator
from uuid import uuid4
from sqlalchemy.pool import NullPool

from sqlalchemy.orm import DeclarativeBase
from sqlalchemy.engine.url import make_url
from redis.asyncio import Redis

from src.settings import get_settings

# Building async engine & sessionmaker
from sqlalchemy.ext.asyncio import (
    AsyncConnection,
    AsyncSession,
    AsyncAttrs,
    async_sessionmaker,
    create_async_engine,
)

from fastapi import Request


# Base class for all ORM models (Helps with Lazy Loading)
class Base(AsyncAttrs, DeclarativeBase):
    pass


class DatabaseSessionManager:
    """
    Manages the async SQLAlchemy engine and session lifecycle.
    Supports both Postgres (e.g., Supabase) and SQLite for testing.
    """

    def __init__(self, db_url: str, engine_kwargs: dict[str, Any] = {}):
        self._url = db_url
        self._engine = None
        self._sessionmaker = None

        # Parse URL and detect DB type (postgres or sqlite)
        url_obj = make_url(db_url)
        is_postgres = url_obj.drivername.startswith("postgresql")

        if is_postgres:
            # TODO: Create an SSL context for asyncpg
            # ssl_context = ssl.create_default_context()
            # connect_args = {"ssl": ssl_context}

            connect_args = {
                "ssl": False,
                "statement_cache_size": 0,  # Disable asyncpg prepared statement cache
                "prepared_statement_cache_size": 0,
                "prepared_statement_name_func": lambda: f"__asyncpg_{uuid4()}__",
                "server_settings": {
                    "statement_timeout": "3000",  # Optional: Set statement timeout
                },
            }
        else:
            connect_args = {}

        self._engine = create_async_engine(
            db_url,
<<<<<<< HEAD
            #poolclass=NullPool, # Optional: disables SQLAlchemy connection pool, relying on Supavisor (From SupaBase)
=======
            poolclass=NullPool,  # Optional: disables SQLAlchemy connection pool, relying on Supavisor (From SupaBase)
>>>>>>> e7dd0ac8
            connect_args=connect_args,
            **engine_kwargs,
        )

        self._sessionmaker = async_sessionmaker(
            bind=self._engine,
            expire_on_commit=False,
            autoflush=False,
            autocommit=False,
        )

    async def close(self):
        """Disposes the engine on app shutdown"""
        if self._engine is not None:
            await self._engine.dispose()
            self._engine = None
            self._sessionmaker = None

    @contextlib.asynccontextmanager
    async def connect(self) -> AsyncIterator[AsyncConnection]:
        """Yields a raw database connection"""
        if self._engine is None:
            raise Exception("Database engine is not initialized")

        async with self._engine.begin() as conn:
            try:
                yield conn
            except Exception:
                await conn.rollback()
                raise

    @contextlib.asynccontextmanager
    async def session(self) -> AsyncIterator[AsyncSession]:
        """Yields an ORM session for use in endpoints or services"""
        if self._sessionmaker is None:
            raise Exception("Sessionmaker is not initialized")

        session = self._sessionmaker()
        try:
            yield session
        except Exception:
            await session.rollback()
            raise
        finally:
            await session.close()


# FastAPI dependency for Endpoints
async def get_db_session(request: Request) -> AsyncIterator[AsyncSession]:
    """Dependency that yields a database session"""
    async with request.app.state.session_manager.session() as session:
        yield session


# Creates an async Redis Client
async def init_redis():
    redis = await Redis(
        host="redis-13649.crce199.us-west-2-2.ec2.redns.redis-cloud.com",
        port=13649,
        decode_responses=True,
        username="default",
        password=get_settings().REDIS_PASSWORD,
        socket_timeout=5,  # Prevents hanging forever
        socket_connect_timeout=5,
    )
    await redis.ping()

    return redis<|MERGE_RESOLUTION|>--- conflicted
+++ resolved
@@ -61,11 +61,7 @@
 
         self._engine = create_async_engine(
             db_url,
-<<<<<<< HEAD
-            #poolclass=NullPool, # Optional: disables SQLAlchemy connection pool, relying on Supavisor (From SupaBase)
-=======
             poolclass=NullPool,  # Optional: disables SQLAlchemy connection pool, relying on Supavisor (From SupaBase)
->>>>>>> e7dd0ac8
             connect_args=connect_args,
             **engine_kwargs,
         )
