from typing import List

from fastapi import HTTPException, Request
from sqlalchemy import select
from sqlalchemy.ext.asyncio import AsyncSession
from sqlalchemy.orm import selectinload

from LLM.core import LLM
<<<<<<< HEAD
from LLM.schemas import ObtainedParamsDictionary, RunConversationResponse
=======
from LLM.schemas import RunConversationResponse
from src.admin.service import increment_usage
>>>>>>> 1fbdf080
from src.auth.schemas import UserOut

from .models import Conversation as ConversationModel
from .models import Feedback as FeedbackModel
from .models import Message as MessageModel
from .schemas import (
    Conversation,
    CreateConversationBody,
    CreateLLMQuery,
    Feedback,
    Message,
)
from .utils import get_context

MAX_CONTEXT_WORDS = 200


async def create_conversation(
    current_user: UserOut,
    db: AsyncSession,
    create_conversation: CreateConversationBody,
) -> Conversation:
    """Create a conversation and store in db"""
    conversation = ConversationModel(
        user_id=current_user.id, title=create_conversation.title
    )

    # Add conversation to DB
    db.add(conversation)
    await db.commit()
    await db.refresh(conversation)

    # Convert to Pydantic schema manually
    return Conversation(
        conversation_id=conversation.conversation_id,
        user_id=conversation.user_id,
        title=conversation.title,
        messages=[],  # New conversation has no messages yet
    )


async def get_conversations(
    current_user: UserOut,
    db: AsyncSession,
) -> List[Conversation]:
    """Get all conversations (of the user)"""
    stmt = select(ConversationModel).options(selectinload(ConversationModel.messages))
    query = stmt.where(ConversationModel.user_id == current_user.id).order_by(
        ConversationModel.conversation_id.desc()
    )
    result = await db.execute(query)
    return result.scalars().all()


async def get_conversation(
    conversation_id: int,
    current_user: UserOut,
    db: AsyncSession,
) -> Conversation:
    """Get a single conversation given a conv_id (of the user)"""
    stmt = select(ConversationModel).options(selectinload(ConversationModel.messages))
    query = stmt.where(ConversationModel.user_id == current_user.id).where(
        ConversationModel.conversation_id == conversation_id
    )
    result = await db.execute(query)
    conversation = result.scalar_one_or_none()

    if conversation is None:
        raise HTTPException(status_code=404, detail="Conversation not found")

    return conversation


async def delete_conversation(
    conversation_id: int,
    current_user: UserOut,
    db: AsyncSession,
):
    """Given conv_id (of the user), delete conversation"""
    query = select(ConversationModel).where(
        ConversationModel.user_id == current_user.id,
        ConversationModel.conversation_id == conversation_id,
    )
    result = await db.execute(query)
    conversation = result.scalar_one_or_none()

    if conversation is None:
        raise HTTPException(status_code=404, detail="Conversation not found")

    # Don't have to worry about deleting messages
    # Because conversation model has cascading message deletion
    await db.delete(conversation)
    await db.commit()


def populate_message_from_response(
    llm_response: RunConversationResponse, message: MessageModel
) -> None:
    message.response = llm_response.response

    if llm_response.citation:
        message.citation = llm_response.citation

    if llm_response.baseUrl:
        onc_api_url = llm_response.baseUrl
        url_params = llm_response.urlParamsUsed or {}

        # LLM code is always adding ? to end of base url
        onc_api_url += "?" if not onc_api_url.endswith("?") else ""
        onc_api_url += "&".join([f"{key}={value}" for key, value in url_params.items()])

        message.onc_api_url = onc_api_url

    if llm_response.dpRequestId:
        message.request_id = llm_response.dpRequestId


async def generate_response(
    llm_query: CreateLLMQuery,
    current_user: UserOut,
    db: AsyncSession,
    request: Request,
) -> Message:
    """Validate user creating new Message that will be sent to LLM"""

    # Verify conversation exists
    conversation_result = await db.execute(
        select(ConversationModel).where(
            ConversationModel.user_id == current_user.id,
            ConversationModel.conversation_id == llm_query.conversation_id,
        )
    )
    existing_conversation = conversation_result.scalar_one_or_none()
    if not existing_conversation:
        raise HTTPException(status_code=404, detail="Conversation not found")

    # Fetch up to MAX_CONTEXT_WORDS of prior messages for context
    chat_history = await get_context(
        conversation_id=llm_query.conversation_id,
        max_words=MAX_CONTEXT_WORDS,
        db=db,
    )

    # Create Message to send to LLM
    message = MessageModel(
        conversation_id=llm_query.conversation_id,
        user_id=current_user.id,
        input=llm_query.input,
        response="",
    )

    # Call LLM to generate response
    try:
        llm: LLM = request.app.state.llm
        llm_result: RunConversationResponse = await llm.run_conversation(
            user_prompt=llm_query.input,
            chat_history=chat_history,
            user_onc_token=current_user.onc_token,
            obtained_params=ObtainedParamsDictionary(
                **existing_conversation.obtained_params
            ),
        )

<<<<<<< HEAD
        populate_message_from_response(llm_result, message)

=======
        message.response = llm_result.response
        # Handle incrementing usage if sources are present
        if llm_result.sources:
            await increment_usage(llm_result.sources, db)
        # Handle queueing data download
        if llm_result.dpRequestId:
            logger.info(
                f"Got a data product request id back from LLM {llm_result.dpRequestId}"
            )
            message.request_id = llm_result.dpRequestId
>>>>>>> 1fbdf080
    except Exception as e:
        raise HTTPException(
            status_code=500, detail=f"Error generating response from LLM: {str(e)}"
        )

    existing_conversation.obtained_params = llm_result.obtainedParams.model_dump()

    db.add(message)
    await db.commit()

    await db.refresh(message)
    await db.refresh(existing_conversation)

    return message


async def get_message(
    message_id: int,
    current_user: UserOut,
    db: AsyncSession,
) -> Message:
    """Get a single message given a message_id"""
    # TODO: Must check if message belongs to current user
    query = select(MessageModel).where(MessageModel.message_id == message_id)
    result = await db.execute(query)
    message = result.scalar_one_or_none()

    if message is None:
        raise HTTPException(status_code=404, detail="Message not found")
    if message.user_id != current_user.id:
        raise HTTPException(
            status_code=403, detail="Not authorized to view this message"
        )

    return message


async def submit_feedback(
    message_id: int,
    feedback: Feedback,
    current_user: UserOut,
    db: AsyncSession,
) -> Message:
    """Create Feedback entry for Message (or update current Feedback)"""
    # TODO: Check that message belongs to current user
    # Validate whether message exists or if current user has access to message
    query = select(MessageModel).where(MessageModel.message_id == message_id)
    result = await db.execute(query)
    message = result.scalar_one_or_none()

    if not message or message.user_id != current_user.id:
        raise HTTPException(status_code=403, detail="Invalid message access")

    # Check if feedback exists for this message
    result = await db.execute(
        select(FeedbackModel).where(FeedbackModel.message_id == message_id)
    )
    existing_feedback = result.scalar_one_or_none()

    if existing_feedback:
        # Update only fields that are provided in the request
        update_data = feedback.model_dump(exclude_unset=True)
        if not update_data:
            raise HTTPException(
                status_code=400, detail="At least one feedback field must be provided."
            )

        # Update feedback model with new data
        for key, value in update_data.items():
            setattr(existing_feedback, key, value)
    else:
        # Create new feedback entry
        new_feedback = FeedbackModel(message_id=message_id, **feedback.model_dump())
        db.add(new_feedback)

    await db.commit()
    await db.refresh(message)
    return message<|MERGE_RESOLUTION|>--- conflicted
+++ resolved
@@ -6,12 +6,8 @@
 from sqlalchemy.orm import selectinload
 
 from LLM.core import LLM
-<<<<<<< HEAD
 from LLM.schemas import ObtainedParamsDictionary, RunConversationResponse
-=======
-from LLM.schemas import RunConversationResponse
 from src.admin.service import increment_usage
->>>>>>> 1fbdf080
 from src.auth.schemas import UserOut
 
 from .models import Conversation as ConversationModel
@@ -107,8 +103,8 @@
     await db.commit()
 
 
-def populate_message_from_response(
-    llm_response: RunConversationResponse, message: MessageModel
+async def populate_message_from_response(
+    llm_response: RunConversationResponse, message: MessageModel, db: AsyncSession
 ) -> None:
     message.response = llm_response.response
 
@@ -127,6 +123,11 @@
 
     if llm_response.dpRequestId:
         message.request_id = llm_response.dpRequestId
+
+    # Handle incrementing usage if sources are present
+    if llm_response.sources:
+        await increment_usage(llm_response.sources, db)
+        message.sources = llm_response.sources
 
 
 async def generate_response(
@@ -175,21 +176,8 @@
             ),
         )
 
-<<<<<<< HEAD
-        populate_message_from_response(llm_result, message)
-
-=======
-        message.response = llm_result.response
-        # Handle incrementing usage if sources are present
-        if llm_result.sources:
-            await increment_usage(llm_result.sources, db)
-        # Handle queueing data download
-        if llm_result.dpRequestId:
-            logger.info(
-                f"Got a data product request id back from LLM {llm_result.dpRequestId}"
-            )
-            message.request_id = llm_result.dpRequestId
->>>>>>> 1fbdf080
+        await populate_message_from_response(llm_result, message, db)
+
     except Exception as e:
         raise HTTPException(
             status_code=500, detail=f"Error generating response from LLM: {str(e)}"
