from typing import Annotated, List, Optional
from pydantic import BaseModel, ConfigDict, Field


class Feedback(BaseModel):
    """User Feedback on LLM Response"""

    rating: Annotated[int, Field(strict=True, ge=1, le=5)]
    comment: Optional[str] = None


class Message(BaseModel):
    """Single Interaction between user and LLM"""

    # Allows model to be populated from SQLAlchemy ORM objects
    model_config = ConfigDict(from_attributes=True)

    message_id: int
    conversation_id: int
    user_id: int
<<<<<<< HEAD
    input: Annotated[str, Field(min_length=1, max_length=100000000000)]
    response: Annotated[str, Field(min_length=1, max_length=100000000000)]
=======
    input: str
    response: str
>>>>>>> e1970fe1
    feedback: Optional[Feedback] = None


class Conversation(BaseModel):
    """Conversation Thread b/w user and LLM"""

    model_config = ConfigDict(from_attributes=True)

    conversation_id: int
    user_id: int
    title: Optional[str] = None
    messages: Optional[List[Message]] = []


class CreateConversationBody(BaseModel):
    """Payload for creating new conversation"""

    title: Optional[str] = None


class CreateLLMQuery(BaseModel):
    """Payload sent when querying LLM"""

    input: str
    conversation_id: int<|MERGE_RESOLUTION|>--- conflicted
+++ resolved
@@ -18,13 +18,8 @@
     message_id: int
     conversation_id: int
     user_id: int
-<<<<<<< HEAD
-    input: Annotated[str, Field(min_length=1, max_length=100000000000)]
-    response: Annotated[str, Field(min_length=1, max_length=100000000000)]
-=======
     input: str
     response: str
->>>>>>> e1970fe1
     feedback: Optional[Feedback] = None
 
 
