--- conflicted
+++ resolved
@@ -16,23 +16,10 @@
         self.max_requests = max_requests  # Max allowed requests in time window
 
     async def permit_request(self, redis: Redis, key: str):
-<<<<<<< HEAD
-        # Try to set the key if it doesn't exist, with expiry and initial value (max_requests - 1)
-        was_set = await redis.set(key, self.max_requests - 1, ex=self.window_sec, nx=True)
-        if was_set:
-            # First request in the window
-            return True
-
-        # Key exists, ensure expiry is set
-        ttl = await redis.ttl(key)
-        if ttl is None or ttl < 0:
-            await redis.expire(key, self.window_sec)
-=======
         # If the ip does not exist in the cache, add it with the value of max_requests
         # and set the expiration time to window_sec
         await redis.set(key, self.max_requests, ex=self.window_sec, nx=True)
         cache_val: Optional[bytes] = await redis.get(key)
->>>>>>> 4424b229
 
         # Decrement and check
         cache_val = await redis.get(key)
