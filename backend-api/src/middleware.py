--- conflicted
+++ resolved
@@ -20,12 +20,8 @@
         await redis.set(key, self.max_requests, ex=self.window_sec, nx=True)
         cache_val: Optional[bytes] = await redis.get(key)
 
-<<<<<<< HEAD
-        # Fetch current number of requests remaining
-=======
         # Decrement and check
         cache_val = await redis.get(key)
->>>>>>> 0eb9d54d
         if cache_val is not None:
             requests_remaining = int(cache_val)
             if requests_remaining > 0:
