import asyncio
from typing import Optional

from fastapi import Request, status
from fastapi.responses import JSONResponse
<<<<<<< HEAD
from starlette.middleware.base import BaseHTTPMiddleware # Base class for custom middleware
from redis.asyncio import Redis # Async Redis Client
import asyncio
=======
from redis.asyncio import Redis  # Async Redis Client
from starlette.middleware.base import BaseHTTPMiddleware  # Base class for custom middleware
>>>>>>> 31f39a45


# TODO: There should be try/except for catching Redis Errors (If Redis is unavailable)
class RateLimitMiddleware(BaseHTTPMiddleware):
    def __init__(self, app, window_sec: int = 30, max_requests: int = 10):
        super().__init__(app)
        self.window_sec = window_sec  # Time window in seconds
        self.max_requests = max_requests  # Max allowed requests in time window

    async def permit_request(self, redis: Redis, key: str):
        if await redis.setnx(key, self.max_requests):
            await redis.expire(key, self.window_sec)
        cache_val: Optional[bytes] = await redis.get(key)

        # Fetch current number of requests remaining
        if cache_val is not None:
            requests_remaining = int(cache_val)
            if requests_remaining > 0:
                await redis.decr(key)
                return True

        return False  # Rate limit got exceeded

    async def dispatch(self, request: Request, call_next):
        if not request.client:
            raise ValueError("Client IP not found")

        # Track per-user requests
        client_ip = request.client.host
        redis: Redis = request.app.state.redis_client
        key = f"{client_ip}:RATELIMIT"

        # If Rate limit got exceeded
        if not await self.permit_request(redis, key):
            time_to_wait = await redis.ttl(key)
            retry_info = f" Retry after {int(time_to_wait)}" if time_to_wait is not None else ""
            return JSONResponse(
                status_code=status.HTTP_429_TOO_MANY_REQUESTS, content={"detail": f"Rate limit exceeded.{retry_info}"}
            )
<<<<<<< HEAD

        response = await call_next(request)
        async with asyncio.timeout(10):  # Optional timeout for the request processing
            return response
=======
        async with asyncio.timeout(10):  # Optional timeout for the request processing
            response = await call_next(request)
        return response
>>>>>>> 31f39a45
<|MERGE_RESOLUTION|>--- conflicted
+++ resolved
@@ -3,14 +3,9 @@
 
 from fastapi import Request, status
 from fastapi.responses import JSONResponse
-<<<<<<< HEAD
 from starlette.middleware.base import BaseHTTPMiddleware # Base class for custom middleware
 from redis.asyncio import Redis # Async Redis Client
 import asyncio
-=======
-from redis.asyncio import Redis  # Async Redis Client
-from starlette.middleware.base import BaseHTTPMiddleware  # Base class for custom middleware
->>>>>>> 31f39a45
 
 
 # TODO: There should be try/except for catching Redis Errors (If Redis is unavailable)
@@ -50,13 +45,7 @@
             return JSONResponse(
                 status_code=status.HTTP_429_TOO_MANY_REQUESTS, content={"detail": f"Rate limit exceeded.{retry_info}"}
             )
-<<<<<<< HEAD
 
         response = await call_next(request)
         async with asyncio.timeout(10):  # Optional timeout for the request processing
-            return response
-=======
-        async with asyncio.timeout(10):  # Optional timeout for the request processing
-            response = await call_next(request)
-        return response
->>>>>>> 31f39a45
+            return response