--- conflicted
+++ resolved
@@ -10,16 +10,6 @@
 from httpx import ASGITransport, AsyncClient
 from sqlalchemy.ext.asyncio import AsyncSession, async_sessionmaker, create_async_engine
 from sqlalchemy.pool import StaticPool
-<<<<<<< HEAD
-from src.settings import get_settings
-
-# Set up test DB URL
-os.environ["SUPABASE_DB_URL"] = "sqlite+aiosqlite:///:memory:"
-SUPABASE_DB_URL = os.environ["SUPABASE_DB_URL"]
-
-# Must be imported after setting SUPABASE_DB_URL
-=======
->>>>>>> f86a742a
 from src.auth import models
 from src.auth.service import create_access_token, get_password_hash
 from src.database import Base, get_db_session
@@ -30,9 +20,6 @@
 from LLM.core import LLM
 from LLM.Environment import Environment
 from LLM.schemas import ObtainedParamsDictionary, RunConversationResponse
-
-# Global Variable that will allow for LLM to only load once per session (saves time)
-_real_llm_instance = None
 
 SUPABASE_DB_URL = "sqlite+aiosqlite:///:memory:"
 
