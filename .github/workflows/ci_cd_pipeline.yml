--- conflicted
+++ resolved
@@ -16,16 +16,9 @@
         ${{ vars.REGION }}-docker.pkg.dev/${{ secrets.GCP_PROJECT_ID }}/${{ vars.ARTIFACT_REPO }}/nautichat
 
 jobs:
-<<<<<<< HEAD
     # Tests
     test:
         runs-on: ubuntu-latest
-
-        env:
-=======
-  # Tests
-  test:
-    runs-on: ubuntu-latest
 
     env:
       SUPABASE_DB_URL: "${{ secrets.SUPABASE_DB_URL }}"
@@ -35,110 +28,6 @@
       REDIS_PASSWORD : ${{ secrets.REDIS_PASSWORD }}
       GROQ_API_KEY: ${{ secrets.GROQ_API_KEY }} 
       ONC_TOKEN: ${{ secrets.ONC_TOKEN }}
-
-    steps:
-      - uses: actions/checkout@v4
-
-      - uses: actions/setup-python@v5
-        with:
-          python-version: '3.12'
-          cache: 'pip'
-
-      - name: Install deps
-        run: |
-          python -m pip install --upgrade pip
-          if [ -f requirements.txt ]; then pip install -r requirements.txt; fi
-          pip install pytest
-          pip install pytest-asyncio
-
-      - name: Run pytest
-        run: python -m pytest -q
-  build-pr:  # (just checks Docker build locally)
-    if: github.event_name == 'pull_request'  && github.head_ref != 'fix-deployment' #Ensure fix-deployment goes through build->deploy
-    runs-on: ubuntu-latest
-    needs: test
-    steps:
-      - uses: actions/checkout@v4
-      - uses: docker/setup-buildx-action@v3
-      - uses: docker/build-push-action@v5
-        with:
-          context: .
-          platforms: linux/amd64
-          cache-from: type=gha
-          cache-to:   type=gha,mode=max #    ^
-          push: ${{ github.event_name == 'push' && github.ref == 'refs/heads/main' }}
-          tags: |
-            ${{ env.IMAGE_NAME }}:latest
-            ${{ env.IMAGE_NAME }}:${{ github.sha }}
-
-  # Build + Push
-  build:
-    if: github.event_name == 'push' && (github.ref == 'refs/heads/main' || github.ref == 'refs/heads/fix-deployment')
-    runs-on: ubuntu-latest
-    needs: test
-
-    steps:
-      - uses: actions/checkout@v4
-      
-      # Google Cloud (Workload Identity)
-      - id: auth
-        uses: google-github-actions/auth@v2
-        with:
-          credentials_json: ${{ secrets.GCLOUD_SERVICE_KEY }}
-          token_format: 'access_token'
-          access_token_scopes: 'https://www.googleapis.com/auth/cloud-platform'
-
-      # Docker login to Artifact Registry
-      - uses: docker/login-action@v3
-        with:
-          username: 'oauth2accesstoken'
-          password: ${{ steps.auth.outputs.access_token }}
-          registry: '${{ env.REGION }}-docker.pkg.dev'
-
-      - uses: docker/setup-buildx-action@v3
-
-      - uses: docker/build-push-action@v5
-        with:
-          context: .
-          platforms: linux/amd64
-          push: true
-          cache-from: type=gha
-          cache-to:   type=gha,mode=max
-          tags: |
-            ${{ env.IMAGE_NAME }}:latest
-            ${{ env.IMAGE_NAME }}:${{ github.sha }}
-
-  # Deploy
-  deploy:
-    if: github.event_name == 'push' && (github.ref == 'refs/heads/main' || github.ref == 'refs/heads/fix-deployment')
-    runs-on: ubuntu-latest
-    needs: build
-    environment: production
-
-    steps:
-      - id: auth
-        uses: google-github-actions/auth@v2
-        with:
-          credentials_json: ${{ secrets.GCLOUD_SERVICE_KEY }}
-          token_format: 'access_token'
-          access_token_scopes: 'https://www.googleapis.com/auth/cloud-platform'
-
-      - id: deploy
-        uses: google-github-actions/deploy-cloudrun@v2
-        with:
-          service:  ${{ secrets.SERVICE_NAME }}
-          region:   ${{ env.REGION }}
-          image:    ${{ env.IMAGE_NAME }}:${{ github.sha }}
-          flags: |
-            --allow-unauthenticated
-          env_vars: |
-            ENV=production
->>>>>>> 4142875b
-            SUPABASE_DB_URL: "${{ secrets.SUPABASE_DB_URL }}"
-            SECRET_KEY: ci_dummy_key
-            ALGORITHM: HS256
-            ACCESS_TOKEN_EXPIRE_HOURS: "24"
-            REDIS_PASSWORD: ${{ secrets.REDIS_PASSWORD }}
 
         steps:
             - uses: actions/checkout@v4
