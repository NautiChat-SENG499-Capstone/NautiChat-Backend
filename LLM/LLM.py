--- conflicted
+++ resolved
@@ -1,178 +1,3 @@
-<<<<<<< HEAD
-import pandas as pd
-import asyncio
-import json
-from datetime import datetime
-from toolsSprint1 import (
-    get_properties_at_cambridge_bay,
-    get_daily_sea_temperature_stats_cambridge_bay,
-    get_deployed_devices_over_time_interval,
-    get_active_instruments_at_cambridge_bay,
-    # get_time_range_of_available_data,
-)
-from toolsSprint2 import (
-    get_daily_air_temperature_stats_cambridge_bay,
-    get_oxygen_data_24h,
-    get_ship_noise_acoustic_for_date,
-    get_wind_speed_at_timestamp,
-    get_ice_thickness,
-)
-from RAG import RAG
-from Environment import Environment
-from Constants.toolDescriptions import toolDescriptions
-
-class LLM:
-    def __init__(
-        self, env: Environment
-        , RAG_instance: RAG = None
-    ):
-        self.client = env.get_client()  # Get the Groq client from the environment
-        #self.model = env.get_model()  # Get the model to use from the environment
-        self.model = "llama-3.1-8b-instant" #use this one when model limit is reached
-        self.RAG_instance = RAG_instance if RAG_instance else RAG(env)  # Use provided RAG instance or create a new one
-        self.available_functions = {
-            "get_properties_at_cambridge_bay": get_properties_at_cambridge_bay,
-            "get_daily_sea_temperature_stats_cambridge_bay": get_daily_sea_temperature_stats_cambridge_bay,
-            "get_deployed_devices_over_time_interval": get_deployed_devices_over_time_interval,
-            "get_active_instruments_at_cambridge_bay": get_active_instruments_at_cambridge_bay,
-            # "get_time_range_of_available_data": get_time_range_of_available_data
-            "get_daily_air_temperature_stats_cambridge_bay": get_daily_air_temperature_stats_cambridge_bay,
-            "get_oxygen_data_24h": get_oxygen_data_24h,
-            "get_ship_noise_acoustic_for_date": get_ship_noise_acoustic_for_date,
-            "get_wind_speed_at_timestamp": get_wind_speed_at_timestamp,
-            "get_ice_thickness": get_ice_thickness,
-        }
-
-    async def run_conversation(self, user_prompt, startingPrompt: str = None, chatHistory: list[dict] = []):
-        try:
-            #print("Starting conversation with user prompt:", user_prompt)
-            CurrentDate = datetime.now().strftime("%Y-%m-%d")
-            if startingPrompt is None:
-                startingPrompt = f"""
-                You are a helpful assistant for Ocean Networks Canada that uses tools to answer user queries when needed. 
-                Today’s date is {CurrentDate}. You can CHOOSE to use the given tools to obtain the data needed to answer the prompt and provide the results IF that is required.
-                Dont summarize data unless asked to.
-
-                You may use tools when required to answer user questions. Do not describe what you *will* do — only use tools if needed.
-
-                When a tool is used, DO NOT continue reasoning or take further steps based on its result.
-
-                Instead, return a final response to the user that clearly and colloquially explains the tool's result — without guessing, adding advice, or planning further steps. Stay within the limits of the message returned by the tool.
-
-                DO NOT speculate or describe what might happen next.
-
-                You are NEVER required to generate code in any language.
-
-
-                Do NOT add follow-up suggestions, guesses, or recommendations.
-
-                DO NOT guess what the tool might return.
-                DO NOT say "I will now use the tool".
-                DO NOT try to reason about data availability.
-                """
-
-            #print(user_prompt)
-            messages = chatHistory + [
-                {
-                    "role": "system",
-                    "content": startingPrompt,
-                },
-                {
-                    "role": "user",
-                    "content": user_prompt,
-                }
-            ]
-
-            vectorDBResponse = self.RAG_instance.get_documents(user_prompt)
-            if isinstance(vectorDBResponse, pd.DataFrame):
-                if vectorDBResponse.empty:
-                    vector_content = ""
-                else:
-                    # Convert DataFrame to a more readable format
-                    vector_content = vectorDBResponse.to_string(index=False)
-            else:
-                vector_content = str(vectorDBResponse)
-            messages.append({
-                "role": "system",
-                "content": vector_content
-                }) 
-            
-            response = self.client.chat.completions.create(
-                model=self.model,  # LLM to use
-                messages=messages,  # Conversation history
-                stream=False,
-                tools=toolDescriptions,  # Available tools (i.e. functions) for our LLM to use
-                tool_choice="auto",  # Let our LLM decide when to use tools
-                max_completion_tokens=4096,  # Maximum number of tokens to allow in our response
-                temperature=0.25,  # A temperature of 1=default balance between randomnes and confidence. Less than 1 is less randomness, Greater than is more randomness
-            )
-            #print("resp:", response)
-            response_message = response.choices[0].message
-            # print(vector_content)
-            tool_calls = response_message.tool_calls
-            # print(tool_calls)
-            if tool_calls:
-                #print("Tool calls detected, processing...")
-                for tool_call in tool_calls:
-                    # print(tool_call)
-                    # print()
-                    function_name = tool_call.function.name
-
-                    if function_name in self.available_functions:
-                        function_args = json.loads(tool_call.function.arguments)
-                        print(f"Calling function: {function_name} with args: {function_args}")
-                        if not function_args:
-                            function_response = await self.available_functions[function_name]()
-                        else:
-                            function_response = await self.available_functions[function_name](**function_args)
-                        #print(f"Function response: {function_response}")
-                        messages.append(
-                            {
-                                "tool_call_id": tool_call.id,
-                                "role": "tool",  # Indicates this message is from tool use
-                                "name": function_name,
-                                "content": json.dumps(function_response),
-                            }
-                        )  # May be able to use this for getting most recent data if needed.
-                #print("Messages after tool calls:", messages)
-                second_response = self.client.chat.completions.create(
-                    model=self.model,
-                    messages=messages,
-                    max_completion_tokens=4096,
-                    temperature=0.25
-                )  # Calls LLM again with all the data from all functions
-                # Return the final response
-                #print("Second response:", second_response)
-                return second_response.choices[0].message.content
-            else:
-                return response_message.content
-        except:
-            return "Sorry, your request failed. Please try again."
-    
-
-
-async def main():
-
-    env = Environment()
-    RAG_instance = RAG(env)
-    print("RAG instance created successfully.")
-    try:
-        LLM_Instance = LLM(env=env, RAG_instance=RAG_instance)  # Create an instance of the LLM class
-        user_prompt = input("Enter your first question (or 'exit' to quit): ")
-        chatHistory = []
-        while user_prompt not in ["exit", "quit"]:
-            response = await LLM_Instance.run_conversation(user_prompt=user_prompt, chatHistory=chatHistory)
-            print(response)
-            response = {"role": "system", "content": response}
-            #chatHistory.append(response)
-            user_prompt = input("Enter your next question (or 'exit' to quit): ")
-    except Exception as e:
-        print("Error occurred:", e)
-
-
-if __name__ == "__main__":
-    asyncio.run(main())
-=======
 from datetime import datetime
 import logging
 from langchain_community.cross_encoders import HuggingFaceCrossEncoder
@@ -189,6 +14,13 @@
     get_active_instruments_at_cambridge_bay,
     # get_time_range_of_available_data,
 )
+from .toolsSprint2 import (
+    get_daily_air_temperature_stats_cambridge_bay,
+    get_oxygen_data_24h,
+    get_ship_noise_acoustic_for_date,
+    get_wind_speed_at_timestamp,
+    get_ice_thickness,
+)
 from LLM.codes import generate_download_codes
 from LLM.RAG import RAG, JinaEmbeddings
 from LLM.Environment import Environment
@@ -237,6 +69,11 @@
             "get_deployed_devices_over_time_interval": get_deployed_devices_over_time_interval,
             "get_active_instruments_at_cambridge_bay": get_active_instruments_at_cambridge_bay,
             "generate_download_codes": generate_download_codes,
+            "get_daily_air_temperature_stats_cambridge_bay": get_daily_air_temperature_stats_cambridge_bay,
+            "get_oxygen_data_24h": get_oxygen_data_24h,
+            "get_ship_noise_acoustic_for_date": get_ship_noise_acoustic_for_date,
+            "get_wind_speed_at_timestamp": get_wind_speed_at_timestamp,
+            "get_ice_thickness": get_ice_thickness,
         }
 
     async def run_conversation(self, user_prompt, startingPrompt: str = None, chatHistory: list[dict] = []):
@@ -313,7 +150,7 @@
                             function_args = json.loads(tool_call.function.arguments)
                         except json.JSONDecodeError:
                             function_args = {}
-                        print(f"Calling function: {function_name} with args: {function_args}")
+                        # print(f"Calling function: {function_name} with args: {function_args}")
                         function_response = await self.call_tool(self.available_functions[function_name], function_args or {}, user_onc_token=self.env.get_onc_token())
                         messages.append(
                             {
@@ -381,5 +218,4 @@
 
 
 if __name__ == "__main__":
-    asyncio.run(main())
->>>>>>> 7261477c
+    asyncio.run(main())