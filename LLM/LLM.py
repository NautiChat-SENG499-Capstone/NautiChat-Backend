import pandas as pd
import asyncio
import json
from datetime import datetime
from toolsSprint1 import (
    get_properties_at_cambridge_bay,
    get_daily_sea_temperature_stats_cambridge_bay,
    get_deployed_devices_over_time_interval,
    get_active_instruments_at_cambridge_bay,
    # get_time_range_of_available_data,
)
from codes import generate_download_codes
from RAG import RAG
from Environment import Environment
from Constants.toolDescriptions import toolDescriptions


class LLM:
    def __init__(self, env: Environment, RAG_instance: RAG = None):
        self.client = env.get_client()  # Get the Groq client from the environment
        # self.model = env.get_model()  # Get the model to use from the environment
        self.model = "llama-3.1-8b-instant"  # use this one when model limit is reached
        self.RAG_instance = RAG_instance if RAG_instance else RAG(env)  # Use provided RAG instance or create a new one
        self.available_functions = {
            "get_properties_at_cambridge_bay": get_properties_at_cambridge_bay,
            "get_daily_sea_temperature_stats_cambridge_bay": get_daily_sea_temperature_stats_cambridge_bay,
            "get_deployed_devices_over_time_interval": get_deployed_devices_over_time_interval,
<<<<<<< HEAD
            "generate_download_codes": generate_download_codes,
        }

    async def run_conversation(self, user_prompt, startingPrompt: str = None, chatHistory: list[dict] = []):
        CurrentDate = datetime.now().strftime("%Y-%m-%d")
        if startingPrompt is None:
            startingPrompt = f"You are a helpful assistant for Oceans Network Canada that can use tools. \
                The current day is: {CurrentDate}. You can CHOOSE to use the given tools to obtain the data needed to answer the prompt and provide the results IF that is required. \
                Dont summarize data unless asked to. You will never be required to generate any code ever."

        messages = chatHistory + [
            {
                "role": "system",
                "content": startingPrompt,
            },
            {
                "role": "user",
                "content": user_prompt,
            },
        ]

        vectorDBResponse = self.RAG_instance.get_documents(user_prompt)
        if isinstance(vectorDBResponse, pd.DataFrame):
            if vectorDBResponse.empty:
                vector_content = ""
            else:
                # Convert DataFrame to a more readable format
                vector_content = vectorDBResponse.to_string(index=False)
        else:
            vector_content = str(vectorDBResponse)
        messages.append({"role": "system", "content": vector_content})

        response = self.client.chat.completions.create(
            model=self.model,  # LLM to use
            messages=messages,  # Conversation history
            stream=False,
            tools=toolDescriptions,  # Available tools (i.e. functions) for our LLM to use
            tool_choice="auto",  # Let our LLM decide when to use tools
            max_completion_tokens=4096,  # Maximum number of tokens to allow in our response
            temperature=0.25,  # A temperature of 1=default balance between randomnes and confidence. Less than 1 is less randomness, Greater than is more randomness
        )

        # give me the device category code for the dive computer for CBYIP for data download
        response_message = response.choices[0].message

        tool_calls = response_message.tool_calls

        if tool_calls:
            for tool_call in tool_calls:
                function_name = tool_call.function.name

                if function_name in self.available_functions:
                    function_args = json.loads(tool_call.function.arguments)
                    if not function_args:
                        function_response = await self.available_functions[function_name]()
                    else:
                        function_response = await self.available_functions[function_name](**function_args)
                    if function_response:
=======
            "get_active_instruments_at_cambridge_bay": get_active_instruments_at_cambridge_bay,
            # "get_time_range_of_available_data": get_time_range_of_available_data
        }

    async def run_conversation(self, user_prompt, startingPrompt: str = None, chatHistory: list[dict] = []):
        try:
            #print("Starting conversation with user prompt:", user_prompt)
            CurrentDate = datetime.now().strftime("%Y-%m-%d")
            if startingPrompt is None:
                startingPrompt = f"You are a helpful assistant for Oceans Network Canada that can use tools. \
                    The current day is: {CurrentDate}. You can CHOOSE to use the given tools to obtain the data needed to answer the prompt and provide the results IF that is required. Dont summarize data unles asked to."

            #print(user_prompt)
            messages = chatHistory + [
                {
                    "role": "system",
                    "content": startingPrompt,
                },
                {
                    "role": "user",
                    "content": user_prompt,
                }
            ]

            print("Calling vectorDB")
            vectorDBResponse = self.RAG_instance.get_documents(user_prompt)
            if isinstance(vectorDBResponse, pd.DataFrame):
                if vectorDBResponse.empty:
                    vector_content = ""
                else:
                    # Convert DataFrame to a more readable format
                    vector_content = vectorDBResponse.to_string(index=False)
            else:
                vector_content = str(vectorDBResponse)
            messages.append({
                "role": "system",
                "content": vector_content
                }) 
            
            response = self.client.chat.completions.create(
                model=self.model,  # LLM to use
                messages=messages,  # Conversation history
                stream=False,
                tools=toolDescriptions,  # Available tools (i.e. functions) for our LLM to use
                tool_choice="auto",  # Let our LLM decide when to use tools
                max_completion_tokens=4096,  # Maximum number of tokens to allow in our response
                temperature=0.25,  # A temperature of 1=default balance between randomnes and confidence. Less than 1 is less randomness, Greater than is more randomness
            )
            #print("resp:", response)
            response_message = response.choices[0].message
            # print(vector_content)
            tool_calls = response_message.tool_calls
            # print(tool_calls)
            if tool_calls:
                #print("Tool calls detected, processing...")
                for tool_call in tool_calls:
                    # print(tool_call)
                    # print()
                    function_name = tool_call.function.name

                    if function_name in self.available_functions:
                        function_args = json.loads(tool_call.function.arguments)
                        print(f"Calling function: {function_name} with args: {function_args}")
                        if not function_args:
                            function_response = await self.available_functions[function_name]()
                        else:
                            function_response = await self.available_functions[function_name](**function_args)
                        #print(f"Function response: {function_response}")
>>>>>>> 490ba05c
                        messages.append(
                            {
                                "tool_call_id": tool_call.id,
                                "role": "tool",  # Indicates this message is from tool use
                                "name": function_name,
                                "content": json.dumps(function_response),
                            }
                        )  # May be able to use this for getting most recent data if needed.
<<<<<<< HEAD
            second_response = self.client.chat.completions.create(
                model=self.model, messages=messages, max_completion_tokens=4096, temperature=0.25
            )  # Calls LLM again with all the data from all functions
            # Return the final response
            return second_response.choices[0].message.content
        else:
            return response_message.content
=======
                #print("Messages after tool calls:", messages)
                second_response = self.client.chat.completions.create(
                    model=self.model,
                    messages=messages,
                    max_completion_tokens=4096,
                    temperature=0.25
                )  # Calls LLM again with all the data from all functions
                # Return the final response
                #print("Second response:", second_response)
                return second_response.choices[0].message.content
            else:
                return response_message.content
        except:
            return "Sorry, your request failed. Please try again."
    
>>>>>>> 490ba05c


async def main():

    env = Environment()
    RAG_instance = RAG(env)
    print("RAG instance created successfully.")
    try:
        LLM_Instance = LLM(env=env, RAG_instance=RAG_instance)  # Create an instance of the LLM class
        user_prompt = input("Enter your first question (or 'exit' to quit): ")
        chatHistory = []
        while user_prompt not in ["exit", "quit"]:
            response = await LLM_Instance.run_conversation(user_prompt=user_prompt, chatHistory=chatHistory)
            print(response)
            response = {"role": "system", "content": response}
            user_prompt = input("Enter your next question (or 'exit' to quit): ")
    except Exception as e:
        print("Error occurred:", e)


if __name__ == "__main__":
    asyncio.run(main())<|MERGE_RESOLUTION|>--- conflicted
+++ resolved
@@ -25,79 +25,18 @@
             "get_properties_at_cambridge_bay": get_properties_at_cambridge_bay,
             "get_daily_sea_temperature_stats_cambridge_bay": get_daily_sea_temperature_stats_cambridge_bay,
             "get_deployed_devices_over_time_interval": get_deployed_devices_over_time_interval,
-<<<<<<< HEAD
+            "get_active_instruments_at_cambridge_bay": get_active_instruments_at_cambridge_bay,
             "generate_download_codes": generate_download_codes,
         }
 
     async def run_conversation(self, user_prompt, startingPrompt: str = None, chatHistory: list[dict] = []):
-        CurrentDate = datetime.now().strftime("%Y-%m-%d")
-        if startingPrompt is None:
-            startingPrompt = f"You are a helpful assistant for Oceans Network Canada that can use tools. \
+        try:
+            CurrentDate = datetime.now().strftime("%Y-%m-%d")
+            if startingPrompt is None:
+                startingPrompt = f"You are a helpful assistant for Oceans Network Canada that can use tools. \
                 The current day is: {CurrentDate}. You can CHOOSE to use the given tools to obtain the data needed to answer the prompt and provide the results IF that is required. \
                 Dont summarize data unless asked to. You will never be required to generate any code ever."
 
-        messages = chatHistory + [
-            {
-                "role": "system",
-                "content": startingPrompt,
-            },
-            {
-                "role": "user",
-                "content": user_prompt,
-            },
-        ]
-
-        vectorDBResponse = self.RAG_instance.get_documents(user_prompt)
-        if isinstance(vectorDBResponse, pd.DataFrame):
-            if vectorDBResponse.empty:
-                vector_content = ""
-            else:
-                # Convert DataFrame to a more readable format
-                vector_content = vectorDBResponse.to_string(index=False)
-        else:
-            vector_content = str(vectorDBResponse)
-        messages.append({"role": "system", "content": vector_content})
-
-        response = self.client.chat.completions.create(
-            model=self.model,  # LLM to use
-            messages=messages,  # Conversation history
-            stream=False,
-            tools=toolDescriptions,  # Available tools (i.e. functions) for our LLM to use
-            tool_choice="auto",  # Let our LLM decide when to use tools
-            max_completion_tokens=4096,  # Maximum number of tokens to allow in our response
-            temperature=0.25,  # A temperature of 1=default balance between randomnes and confidence. Less than 1 is less randomness, Greater than is more randomness
-        )
-
-        # give me the device category code for the dive computer for CBYIP for data download
-        response_message = response.choices[0].message
-
-        tool_calls = response_message.tool_calls
-
-        if tool_calls:
-            for tool_call in tool_calls:
-                function_name = tool_call.function.name
-
-                if function_name in self.available_functions:
-                    function_args = json.loads(tool_call.function.arguments)
-                    if not function_args:
-                        function_response = await self.available_functions[function_name]()
-                    else:
-                        function_response = await self.available_functions[function_name](**function_args)
-                    if function_response:
-=======
-            "get_active_instruments_at_cambridge_bay": get_active_instruments_at_cambridge_bay,
-            # "get_time_range_of_available_data": get_time_range_of_available_data
-        }
-
-    async def run_conversation(self, user_prompt, startingPrompt: str = None, chatHistory: list[dict] = []):
-        try:
-            #print("Starting conversation with user prompt:", user_prompt)
-            CurrentDate = datetime.now().strftime("%Y-%m-%d")
-            if startingPrompt is None:
-                startingPrompt = f"You are a helpful assistant for Oceans Network Canada that can use tools. \
-                    The current day is: {CurrentDate}. You can CHOOSE to use the given tools to obtain the data needed to answer the prompt and provide the results IF that is required. Dont summarize data unles asked to."
-
-            #print(user_prompt)
             messages = chatHistory + [
                 {
                     "role": "system",
@@ -109,7 +48,6 @@
                 }
             ]
 
-            print("Calling vectorDB")
             vectorDBResponse = self.RAG_instance.get_documents(user_prompt)
             if isinstance(vectorDBResponse, pd.DataFrame):
                 if vectorDBResponse.empty:
@@ -133,7 +71,6 @@
                 max_completion_tokens=4096,  # Maximum number of tokens to allow in our response
                 temperature=0.25,  # A temperature of 1=default balance between randomnes and confidence. Less than 1 is less randomness, Greater than is more randomness
             )
-            #print("resp:", response)
             response_message = response.choices[0].message
             # print(vector_content)
             tool_calls = response_message.tool_calls
@@ -153,7 +90,6 @@
                         else:
                             function_response = await self.available_functions[function_name](**function_args)
                         #print(f"Function response: {function_response}")
->>>>>>> 490ba05c
                         messages.append(
                             {
                                 "tool_call_id": tool_call.id,
@@ -162,15 +98,6 @@
                                 "content": json.dumps(function_response),
                             }
                         )  # May be able to use this for getting most recent data if needed.
-<<<<<<< HEAD
-            second_response = self.client.chat.completions.create(
-                model=self.model, messages=messages, max_completion_tokens=4096, temperature=0.25
-            )  # Calls LLM again with all the data from all functions
-            # Return the final response
-            return second_response.choices[0].message.content
-        else:
-            return response_message.content
-=======
                 #print("Messages after tool calls:", messages)
                 second_response = self.client.chat.completions.create(
                     model=self.model,
@@ -186,7 +113,6 @@
         except:
             return "Sorry, your request failed. Please try again."
     
->>>>>>> 490ba05c
 
 
 async def main():
