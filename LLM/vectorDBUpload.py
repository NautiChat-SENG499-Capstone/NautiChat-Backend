import os
<<<<<<< HEAD
import io
from LLM.RAG import JinaEmbeddings
from LLM.RAG import QdrantClientWrapper
from uuid import uuid4
from qdrant_client.models import PointStruct
from onc import ONC
from dotenv import load_dotenv
=======
from collections import Counter
>>>>>>> 7cfd9140
from pathlib import Path
from uuid import uuid4

# For Deprecated
import fitz  # PyMuPDF
import nltk
import requests
from bs4 import BeautifulSoup
from dotenv import load_dotenv
from nltk.tokenize import sent_tokenize
from onc import ONC
from qdrant_client.models import PointStruct
from unstructured.chunking.title import chunk_by_title
from unstructured.cleaners.core import clean
from unstructured.partition.pdf import partition_pdf

from LLM.RAG import JinaEmbeddings, QdrantClientWrapper

"""
Series of functions to preprocess PDF files, extract structured text chunks,
and embeds them using a Jina Model. Includes handler to upload embedded data to a vector database.

Usage for pdfs:
1. Call `process_pdf(use_pdf_bytes, file_path)` with the path to the PDF file and use_pdf_bytes False. use_pdf_bytes = True is for api route. Optionally source can be passed otherwise the file name is used.
2. Call `prepare_embedding_input(processing_results)` with a list of results from process_pdf. Optionally, you can pass a `JinaEmbeddings` instance to use a specific embedding model. If no embedding model is provided, a default instance will be created.
3. This function will return a list of dictionaries, each containing:
    - `embedding`: The embedding vector for the chunk.
    - `text`: The text content of the chunk.
    - `metadata`: Additional metadata source file and page number.
4. Call `upload_to_vector_db(resultsList, qdrant)` to upload the list of results to a Qdrant vector database.

Deprecated Usage for pdfs:
1. Call `deprecated_prepare_embedding_input(file_path)` with the path to the PDF file. Optionally, you can pass a `JinaEmbeddings` instance to use a specific embedding model. If no embedding model is provided, a default instance will be created.
2. This function will return a list of dictionaries, each containing:
   - `id`: Unique identifier for the chunk.
    - `embedding`: The embedding vector for the chunk.
    - `text`: The text content of the chunk.
    - `metadata`: Additional metadata source file, section heading, page number, and chunk index.
3. Call `upload_to_vector_db(resultsList, qdrant)` to upload the list of results to a Qdrant vector database.

Usage for collecting ONC device data and scraping URIs:
1. Call `get_device_info_from_onc_for_vdb(location_code)` with the desired location code to retrieve a list of devices and their information, 
    including device description scraped from the corresponding URI.
2. Use `prepare_embedding_input_from_preformatted(input, embedding_model)` to prepare the embedding input from the list of structured data obtained from get_device_info_from_onc_for_vdb.
3. Call `upload_to_vector_db(resultsList, qdrant)` to upload the list of results to a Qdrant vector database.

To speed up use assumes that the embedding model and qdrant client are being used from the RAG module.
"""


# Deprecated Preprocessing of PDFs functionality
def deprecated_extract_structured_chunks(file_path):
    doc = fitz.open(file_path)
    structured = []

    for page_num, page in enumerate(doc, start=1):
        blocks = page.get_text("dict")["blocks"]
        for block in blocks:
            if block["type"] == 0:  # text
                for line in block["lines"]:
                    line_text = " ".join(span["text"] for span in line["spans"]).strip()
                    if not line_text:
                        continue
                    avg_font_size = sum(span["size"] for span in line["spans"]) / len(
                        line["spans"]
                    )
                    min_x = min(span["origin"][0] for span in line["spans"])
                    min_y = min(span["origin"][1] for span in line["spans"])
                    origin = (min_x, min_y)
                    structured.append(
                        {
                            "text": line_text,
                            "page": page_num,
                            "font_size": avg_font_size,
                            "origin": origin,
                        }
                    )
    structured.sort(key=lambda x: (x["origin"][1], x["origin"][0]))
    return structured


def deprecated_detect_main_body_font_size(structured_chunks):
    font_sizes = [round(chunk["font_size"], 1) for chunk in structured_chunks]
    font_size_counts = Counter(font_sizes)

    sorted_font_sizes = font_size_counts.most_common()

    # print("Detected font sizes (sorted by frequency):")
    # for size, count in sorted_font_sizes:
    # print(f"  Font size: {size} → {count} occurrences")

    # Assume the most common font size is the body text
    main_body_font_size = sorted_font_sizes[0][0] if sorted_font_sizes else None
    return main_body_font_size


def deprecated_group_sections(chunks):
    sections = []
    body_size = deprecated_detect_main_body_font_size(chunks)
    current_section = {"heading": None, "paragraphs": [], "page": []}

    for chunk in chunks:
        if chunk["font_size"] > body_size:
            if current_section["heading"] != None:
                sections.append(current_section)
                current_section = {
                    "heading": None,
                    "paragraphs": [],
                    "page": [chunk["page"]],
                }
            current_section["heading"] = chunk["text"]
        else:
            current_section["paragraphs"].append(chunk["text"])
        if chunk["page"] not in current_section["page"]:
            current_section["page"].append(chunk["page"])

    if current_section["paragraphs"] or current_section["heading"]:
        sections.append(current_section)

    return sections


# Default to small max tokens for better search and matching and faster
def deprecated_chunk_text_with_heading(text, heading="", max_tokens=300, overlap=50):
    try:
        nltk.data.find("tokenizers/punkt_tab")
    except LookupError:
        nltk.download("punkt_tab")
    sentences = sent_tokenize(text)
    chunks = []
    current = []
    current_len = 0

    for sentence in sentences:
        tokens = len(sentence.split())  # word-based token approximation
        # If adding this sentence would exceed the token limit
        if current_len + tokens > max_tokens:
            chunk_body = " ".join(current)
            chunk_text = f"{heading}\n{chunk_body}".strip()
            chunks.append(chunk_text)
            # Create overlap
            current = current[-overlap:] if overlap > 0 else []
            current_len = sum(len(s.split()) for s in current)

        current.append(sentence)
        current_len += tokens
    # Final chunk
    if current:
        chunk_body = " ".join(current)
        chunk_text = f"{heading}\n{chunk_body}".strip()
        chunks.append(chunk_text)
    return chunks


def deprecated_prepare_embedding_input(
    file_path: str, embedding_model: JinaEmbeddings = None
):
    structured_chunks = deprecated_extract_structured_chunks(file_path)
    sections = deprecated_group_sections(structured_chunks)
    results = []

    for section in sections:
        full_text = " ".join(section["paragraphs"])
        chunks = deprecated_chunk_text_with_heading(full_text, section["heading"])
        if embedding_model is None:
            embedding_model = JinaEmbeddings()
        embeddings = embedding_model.embed_documents(chunks)
        for i, (chunk, embedding) in enumerate(zip(chunks, embeddings)):
            results.append(
                {
                    "id": f"{os.path.basename(file_path)}_chunk_{i}",
                    "embedding": embedding.tolist(),
                    "text": chunk,
                    "metadata": {
                        "source": os.path.basename(file_path),
                        "section_heading": section["heading"],
                        "page": section["page"],
                        "chunk_index": i,
                    },
                }
            )

    return results


# Updated Preprocessing of PDFs functionality


<<<<<<< HEAD

def process_pdf(use_pdf_bytes: bool, input_file, source: str = ""):
    if use_pdf_bytes:
        elements = partition_pdf(
            file= io.BytesIO(input_file),
            strategy="fast",
            infer_table_structure=True
        )
    else:
        elements = partition_pdf(
            filename=input_file,
            strategy="fast",
            infer_table_structure=True
        )
    
    #for i, el in enumerate(elements):
    #  print(f"{i:>2} | category: {getattr(el, 'category', None)} | text: {el.text}")
=======
def process_pdf(file_path: str):
    elements = partition_pdf(
        filename=file_path, strategy="fast", infer_table_structure=True
    )
    for i, el in enumerate(elements):
        print(f"{i:>2} | category: {getattr(el, 'category', None)} | text: {el.text}")
>>>>>>> 7cfd9140

    # Clean up text
    for el in elements:
        if el.text:
            el.text = clean(el.text, extra_whitespace=True, dashes=True)
    # Filter out empty elements
    elements = [el for el in elements if el.text and len(el.text.strip()) > 1]

    # Get source name
    if source == "":
        source = os.path.basename(input_file)

    # Chunk by semantic structure (titles, etc.)
    chunks = chunk_by_title(
        elements,
        max_characters=1024,
        overlap=150,
        multipage_sections=True,
        combine_text_under_n_chars=400,
    )
    results = []
    for chunk in chunks:
<<<<<<< HEAD
        results.append({
            "text": chunk.text.strip(),
            "metadata": {
                "source": source,
                "page_number": getattr(chunk.metadata, "page_number", None),
                "category": chunk.category
=======
        results.append(
            {
                "text": chunk.text.strip(),
                "metadata": {
                    "source": os.path.basename(file_path),
                    "page_number": getattr(chunk.metadata, "page_number", None),
                    "category": chunk.category,
                },
>>>>>>> 7cfd9140
            }
        )
    return results

<<<<<<< HEAD
def chunk_text(text, max_characters=1024, overlap=150):
    chunks = []
    while len(text) > max_characters:
        chunks.append(text[:max_characters])
        text = text[max_characters-overlap:]
    chunks.append(text)
    return chunks
    

def prepare_embedding_input(processing_results: list, embedding_model: JinaEmbeddings = None):
=======

def prepare_embedding_input(
    processing_results: list, embedding_model: JinaEmbeddings = None
):
>>>>>>> 7cfd9140
    if embedding_model is None:
        embedding_model = JinaEmbeddings()

    task = "retrieval.passage"
    embedding_results = []
    chunks = [result["text"] for result in processing_results]
    embeddings = embedding_model.embed_documents(chunks)

    for embedding, result in zip(embeddings, processing_results):
        embedding_results.append(
            {
                "embedding": embedding.tolist(),
                "text": result["text"],
                "metadata": {
                    "source": result["metadata"]["source"],
                    "page": result["metadata"]["page_number"],
                },
            }
        )

    return embedding_results


# Collection and preprocessing of ONC device data functionality


# input must be of form [{'paragraphs': ['...', '...'], 'page': [1, 2, ...], 'source': '...'}, ...]
def prepare_embedding_input_from_preformatted(
    input: list, embedding_model: JinaEmbeddings = None
):
    results = []

    for section in input:
        full_text = " ".join(section["paragraphs"])
        chunks = chunk_text(full_text)

        if embedding_model is None:
            embedding_model = JinaEmbeddings()
        embeddings = embedding_model.embed_documents(chunks)

        for i, (chunk, embedding) in enumerate(zip(chunks, embeddings)):
            results.append(
                {
                    "embedding": embedding.tolist(),
                    "text": chunk,
                    "metadata": {
                        "source": section["source"],
                        "page": section["page"],
                    },
                }
            )

    return results


def getDeviceDefnFromURI(url):
    response = requests.get(url)
    if response.status_code != 200:
        raise Exception(f"Failed to fetch data from {url}")

    soup = BeautifulSoup(response.text, "html.parser")

    definition_row = soup.find("th", string="Definition")
    if definition_row:
        definition_text = definition_row.find_next_sibling("td").text.strip()
    else:
        definition_text = ""

    return definition_text


def get_device_info_from_onc_for_vdb(location_code):
    env_path = Path(__file__).resolve().parent / ".env"
    load_dotenv(dotenv_path=env_path)
    ONC_TOKEN = os.getenv("ONC_TOKEN")
    onc = ONC(ONC_TOKEN)

    params = {
        "locationCode": location_code,
    }
    devices = onc.getDevices(params)
    results = []
    for i in devices:
        i["LocationCode"] = location_code
        del i["deviceLink"]
        for j in i["cvTerm"]["device"]:
            if "uri" in j:
                j["description"] = getDeviceDefnFromURI(j["uri"])
                del j["uri"]
        results.append(
            {"paragraphs": [str(i)], "page": [], "source": "ONC OCEANS 3.0 API"}
        )

    return results


def upload_to_vector_db(resultsList: list, qdrant: QdrantClientWrapper):
    points = []
    for item in resultsList:
        points.append(
            PointStruct(
                id=uuid4().hex,
                vector=item["embedding"],
                payload={"text": item["text"], **item["metadata"]},
            )
        )

    qdrant.qdrant_client.upload_points(
        collection_name=qdrant.collection_name, points=points
    )<|MERGE_RESOLUTION|>--- conflicted
+++ resolved
@@ -1,5 +1,4 @@
 import os
-<<<<<<< HEAD
 import io
 from LLM.RAG import JinaEmbeddings
 from LLM.RAG import QdrantClientWrapper
@@ -7,9 +6,7 @@
 from qdrant_client.models import PointStruct
 from onc import ONC
 from dotenv import load_dotenv
-=======
 from collections import Counter
->>>>>>> 7cfd9140
 from pathlib import Path
 from uuid import uuid4
 
@@ -198,8 +195,6 @@
 # Updated Preprocessing of PDFs functionality
 
 
-<<<<<<< HEAD
-
 def process_pdf(use_pdf_bytes: bool, input_file, source: str = ""):
     if use_pdf_bytes:
         elements = partition_pdf(
@@ -216,14 +211,6 @@
     
     #for i, el in enumerate(elements):
     #  print(f"{i:>2} | category: {getattr(el, 'category', None)} | text: {el.text}")
-=======
-def process_pdf(file_path: str):
-    elements = partition_pdf(
-        filename=file_path, strategy="fast", infer_table_structure=True
-    )
-    for i, el in enumerate(elements):
-        print(f"{i:>2} | category: {getattr(el, 'category', None)} | text: {el.text}")
->>>>>>> 7cfd9140
 
     # Clean up text
     for el in elements:
@@ -246,28 +233,16 @@
     )
     results = []
     for chunk in chunks:
-<<<<<<< HEAD
         results.append({
             "text": chunk.text.strip(),
             "metadata": {
                 "source": source,
                 "page_number": getattr(chunk.metadata, "page_number", None),
                 "category": chunk.category
-=======
-        results.append(
-            {
-                "text": chunk.text.strip(),
-                "metadata": {
-                    "source": os.path.basename(file_path),
-                    "page_number": getattr(chunk.metadata, "page_number", None),
-                    "category": chunk.category,
-                },
->>>>>>> 7cfd9140
             }
         )
     return results
 
-<<<<<<< HEAD
 def chunk_text(text, max_characters=1024, overlap=150):
     chunks = []
     while len(text) > max_characters:
@@ -278,12 +253,6 @@
     
 
 def prepare_embedding_input(processing_results: list, embedding_model: JinaEmbeddings = None):
-=======
-
-def prepare_embedding_input(
-    processing_results: list, embedding_model: JinaEmbeddings = None
-):
->>>>>>> 7cfd9140
     if embedding_model is None:
         embedding_model = JinaEmbeddings()
 
