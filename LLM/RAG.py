from enum import Enum

import pandas as pd
from langchain.embeddings.base import Embeddings
from langchain.retrievers.document_compressors import CrossEncoderReranker
from langchain_community.cross_encoders import HuggingFaceCrossEncoder
from langchain_community.vectorstores import Qdrant
from langchain_core.documents import Document
from qdrant_client import QdrantClient
from sentence_transformers import SentenceTransformer

from LLM.Environment import Environment


class documentFilteringType(Enum):
    Score = 1
    MaxDocuments = 2


class JinaEmbeddings(Embeddings):
    def __init__(self, task="retrieval.passage"):
        print("Creating Jina Embeddings instance...")
        self.model = SentenceTransformer(
            "jinaai/jina-embeddings-v3", trust_remote_code=True
        )
        print("Jina Embeddings instance created.")
        self.task = task

    def embed_documents(self, texts):
        return self.model.encode(texts, task=self.task, prompt_name=self.task)

    def embed_query(self, text):
        return self.model.encode(
            [text], task="retrieval.query", prompt_name="retrieval.query"
        )[0]


class QdrantClientWrapper:
    def __init__(self, env: Environment):
        self.qdrant_client = QdrantClient(
            url=env.get_qdrant_url(), api_key=env.get_qdrant_api_key()
        )
        self.general_collection_name = env.get_general_collection_name()
        self.function_calling_collection_name = (
            env.get_function_calling_collection_name()
        )


class RAG:
    def __init__(
        self,
        env: Environment,
    ):
        self.qdrant_client_wrapper = QdrantClientWrapper(env)
        self.qdrant_client = self.qdrant_client_wrapper.qdrant_client
<<<<<<< HEAD
=======

>>>>>>> f9d1bea3
        self.general_collection_name = (
            self.qdrant_client_wrapper.general_collection_name
        )
        self.function_calling_collection_name = (
            self.qdrant_client_wrapper.function_calling_collection_name
        )
        self.embedding = JinaEmbeddings()
        self.k = 20

        self.qdrant = Qdrant(
            client=self.qdrant_client,
            collection_name=self.general_collection_name,
            embeddings=self.embedding,
            content_payload_key="text",
        )
        # Reranker (from RerankerNoGroq notebook)
        print("Creating CrossEncoder model...")
        self.model = HuggingFaceCrossEncoder(model_name="BAAI/bge-reranker-base")
        self.compressor = CrossEncoderReranker(model=self.model, top_n=15)

    def get_documents(self, question: str):
        query_embedding = self.embedding.embed_query(question)
        general_results = self.get_documents_helper(
            query_embedding,
            question,
            self.general_collection_name,
<<<<<<< HEAD
            documentFilteringType.Score,
            min_score=0.4,
=======
            min_score=0.4,
            max_returns=10,
>>>>>>> f9d1bea3
        )
        function_calling_results = self.get_documents_helper(
            query_embedding,
            question,
            self.function_calling_collection_name,
<<<<<<< HEAD
            documentFilteringType.MaxDocuments,
=======
            min_score=0.3,
>>>>>>> f9d1bea3
            max_returns=1,
        )
        all_results = general_results._append(function_calling_results)
        return all_results

    def get_documents_helper(
        self,
        query_embedding,
        question: str,
        collection_name: str,
<<<<<<< HEAD
        filtering_type: documentFilteringType,
=======
>>>>>>> f9d1bea3
        min_score: float = 0.4,
        max_returns: int = 1,
    ):
        search_results = self.qdrant_client.search(
            collection_name=collection_name,
            query_vector=query_embedding,
            limit=self.k,  # same as k in retriever
            with_payload=True,
            with_vectors=False,
        )

<<<<<<< HEAD
        if filtering_type == documentFilteringType.Score:
            search_results = [hit for hit in search_results if hit.score >= min_score]
=======
        search_results = [hit for hit in search_results if hit.score >= min_score]
>>>>>>> f9d1bea3

        documents = [
            Document(
                page_content=hit.payload["text"],
                metadata={
                    "score": hit.score,
                    "source": hit.payload.get("source", "unknown"),
                },
            )
            for hit in search_results
        ]

        # No documents were above threshold
        if documents == []:
            return pd.DataFrame({"contents": []})

        # Rerank using the CrossEncoderReranker
        reranked_documents = self.compressor.compress_documents(
            documents, query=question
        )

        # Ensure there is only a maximum of around 2000 tokens of data
        max_tokens = 2000
        total_tokens = 0
        selected_docs = []

        for doc in reranked_documents:
            approx_tokens = len(doc.page_content) // 4
            if total_tokens + approx_tokens > max_tokens:
                break
            selected_docs.append(doc)
            total_tokens += approx_tokens

        compression_contents = [doc.page_content for doc in selected_docs]
        sources = [doc.metadata.get("source", "unknown") for doc in selected_docs]
        df = pd.DataFrame({"contents": compression_contents, "sources": sources})
<<<<<<< HEAD
        if filtering_type == documentFilteringType.MaxDocuments:
            df = df[:max_returns]
=======
        df = df[:max_returns]
>>>>>>> f9d1bea3
        return df<|MERGE_RESOLUTION|>--- conflicted
+++ resolved
@@ -53,10 +53,6 @@
     ):
         self.qdrant_client_wrapper = QdrantClientWrapper(env)
         self.qdrant_client = self.qdrant_client_wrapper.qdrant_client
-<<<<<<< HEAD
-=======
-
->>>>>>> f9d1bea3
         self.general_collection_name = (
             self.qdrant_client_wrapper.general_collection_name
         )
@@ -83,23 +79,14 @@
             query_embedding,
             question,
             self.general_collection_name,
-<<<<<<< HEAD
-            documentFilteringType.Score,
-            min_score=0.4,
-=======
             min_score=0.4,
             max_returns=10,
->>>>>>> f9d1bea3
         )
         function_calling_results = self.get_documents_helper(
             query_embedding,
             question,
             self.function_calling_collection_name,
-<<<<<<< HEAD
-            documentFilteringType.MaxDocuments,
-=======
             min_score=0.3,
->>>>>>> f9d1bea3
             max_returns=1,
         )
         all_results = general_results._append(function_calling_results)
@@ -110,10 +97,6 @@
         query_embedding,
         question: str,
         collection_name: str,
-<<<<<<< HEAD
-        filtering_type: documentFilteringType,
-=======
->>>>>>> f9d1bea3
         min_score: float = 0.4,
         max_returns: int = 1,
     ):
@@ -125,12 +108,7 @@
             with_vectors=False,
         )
 
-<<<<<<< HEAD
-        if filtering_type == documentFilteringType.Score:
-            search_results = [hit for hit in search_results if hit.score >= min_score]
-=======
         search_results = [hit for hit in search_results if hit.score >= min_score]
->>>>>>> f9d1bea3
 
         documents = [
             Document(
@@ -167,10 +145,5 @@
         compression_contents = [doc.page_content for doc in selected_docs]
         sources = [doc.metadata.get("source", "unknown") for doc in selected_docs]
         df = pd.DataFrame({"contents": compression_contents, "sources": sources})
-<<<<<<< HEAD
-        if filtering_type == documentFilteringType.MaxDocuments:
-            df = df[:max_returns]
-=======
         df = df[:max_returns]
->>>>>>> f9d1bea3
         return df