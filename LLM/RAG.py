import pandas as pd
from langchain.embeddings.base import Embeddings
from langchain.retrievers.document_compressors import CrossEncoderReranker
from langchain_community.cross_encoders import HuggingFaceCrossEncoder
from langchain_community.vectorstores import Qdrant
from langchain_core.documents import Document
<<<<<<< HEAD
import pandas as pd
#from LLM.Environment import Environment
from Environment import Environment
=======
from qdrant_client import QdrantClient
from sentence_transformers import SentenceTransformer

from LLM.Environment import Environment
>>>>>>> f0f4ef2e


class JinaEmbeddings(Embeddings):
    def __init__(self, task="retrieval.passage"):
        print("Creating Jina Embeddings instance...")
        self.model = SentenceTransformer(
            "jinaai/jina-embeddings-v3", trust_remote_code=True
        )
        print("Jina Embeddings instance created.")
        self.task = task

    def embed_documents(self, texts):
        return self.model.encode(texts, task=self.task, prompt_name=self.task)

    def embed_query(self, text):
        return self.model.encode(
            [text], task="retrieval.query", prompt_name="retrieval.query"
        )[0]


class QdrantClientWrapper:
    def __init__(self, env: Environment):
        self.qdrant_client = QdrantClient(
            url=env.get_qdrant_url(), api_key=env.get_qdrant_api_key()
        )
        self.collection_name = env.get_collection_name()


class RAG:
    def __init__(
        self,
        env: Environment,
        *,
        embedder: Embeddings | None = None,
        qdrant_client: QdrantClient | None = None,
    ):
        self.qdrant_client_wrapper = QdrantClientWrapper(env)
        self.qdrant_client = qdrant_client or self.qdrant_client_wrapper.qdrant_client
        self.collection_name = self.qdrant_client_wrapper.collection_name
        self.embedding = embedder or JinaEmbeddings()

        self.qdrant = Qdrant(
            client=self.qdrant_client,
            collection_name=self.collection_name,
            embeddings=self.embedding,
            content_payload_key="text",
        )
        # Qdrant Retriever
        print("Creating Qdrant retriever...")
        self.retriever = self.qdrant.as_retriever(search_kwargs={"k": 100})
        # Reranker (from RerankerNoGroq notebook)
        print("Creating CrossEncoder model...")
        self.model = HuggingFaceCrossEncoder(model_name="BAAI/bge-reranker-base")
        self.compressor = CrossEncoderReranker(model=self.model, top_n=15)

    def get_documents(self, question: str):
        query_embedding = self.embedding.embed_query(question)
        search_results = self.qdrant_client.search(
            collection_name=self.collection_name,
            query_vector=query_embedding,
            limit=100,  # same as k in retriever
            with_payload=True,
            with_vectors=False,
        )

        # Filter results by score threshold
        filtered_hits = [hit for hit in search_results if hit.score >= 0.4]

        documents = [
            Document(page_content=hit.payload["text"], metadata={"score": hit.score})
            for hit in filtered_hits
        ]

        # No documents were above threshold
        if documents == []:
            return pd.DataFrame({"contents": []})

        # Rerank using the CrossEncoderReranker
        reranked_documents = self.compressor.compress_documents(
            documents, query=question
        )

        # Ensure there is only a maximum of around 2000 tokens of data
        max_tokens = 2000
        total_tokens = 0
        selected_docs = []

        for doc in reranked_documents:
            approx_tokens = len(doc.page_content) // 4
            if total_tokens + approx_tokens > max_tokens:
                break
            selected_docs.append(doc)
            total_tokens += approx_tokens

        compression_contents = [doc.page_content for doc in selected_docs]
        df = pd.DataFrame({"contents": compression_contents})
        return df<|MERGE_RESOLUTION|>--- conflicted
+++ resolved
@@ -4,16 +4,13 @@
 from langchain_community.cross_encoders import HuggingFaceCrossEncoder
 from langchain_community.vectorstores import Qdrant
 from langchain_core.documents import Document
-<<<<<<< HEAD
 import pandas as pd
 #from LLM.Environment import Environment
-from Environment import Environment
-=======
+from Environment import Environment #Remove when running in prod. Only good for testing LLM.py 
 from qdrant_client import QdrantClient
 from sentence_transformers import SentenceTransformer
 
-from LLM.Environment import Environment
->>>>>>> f0f4ef2e
+#from LLM.Environment import Environment 
 
 
 class JinaEmbeddings(Embeddings):
