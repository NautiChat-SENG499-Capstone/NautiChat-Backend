import pandas as pd
from langchain.embeddings.base import Embeddings
from langchain.retrievers.document_compressors import CrossEncoderReranker
from langchain_community.cross_encoders import HuggingFaceCrossEncoder
from langchain_community.vectorstores import Qdrant
from langchain_core.documents import Document
from qdrant_client import QdrantClient
from sentence_transformers import SentenceTransformer
from qdrant_client.http.models import VectorParams, Distance, FieldCondition, Filter, MatchValue, PointStruct

from uuid import uuid4

from LLM.Environment import Environment


class JinaEmbeddings(Embeddings):
    def __init__(self, task="retrieval.passage"):
        print("Creating Jina Embeddings instance...")
        self.model = SentenceTransformer(
            "jinaai/jina-embeddings-v3", trust_remote_code=True
        )
        print("Jina Embeddings instance created.")
        self.task = task

    def embed_documents(self, texts):
        return self.model.encode(texts, task=self.task, prompt_name=self.task)

    def embed_query(self, text):
        return self.model.encode(
            [text], task="retrieval.query", prompt_name="retrieval.query"
        )[0]


class QdrantClientWrapper:
    def __init__(self, env: Environment):
        self.qdrant_client = QdrantClient(
            url=env.get_qdrant_url(), api_key=env.get_qdrant_api_key()
        )
        self.collection_name = env.get_collection_name()
        self.QA_collection_name = env.get_QA_collection_name()


class RAG:
    def __init__(
        self,
        env: Environment,
    ):
        self.qdrant_client_wrapper = QdrantClientWrapper(env)
        self.qdrant_client = self.qdrant_client_wrapper.qdrant_client
        self.collection_name = self.qdrant_client_wrapper.collection_name
<<<<<<< HEAD
        self.QA_collection_name = self.qdrant_client_wrapper.QA_collection_name
        self.embedding = embedder or JinaEmbeddings()
=======
        self.embedding = JinaEmbeddings()
>>>>>>> 379a09bf

        # self.qdrant = Qdrant(
        #     client=self.qdrant_client,
        #     collection_name=self.collection_name,
        #     embeddings=self.embedding,
        #     content_payload_key="text",
        # )

        self.qdrant_ONC = Qdrant(
            client=self.qdrant_client,
            collection_name=self.collection_name,
            embeddings=self.embedding,
            content_payload_key="text",
        )
        self.qdrant_QA = Qdrant(
            client=self.qdrant_client,
            collection_name=self.QA_collection_name,
            embeddings=self.embedding,
            content_payload_key="text",
        )

        self.filters = {
            "positive_feedback": Filter(
                must=[
                    FieldCondition(
                        key="feedback",
                        match=MatchValue(value="positive"),
                    )
                ]
            ),
            "no_filter": None # Add this for cases where no specific filter is needed
        }
        # Qdrant Retriever
        print("Creating Qdrant retriever...")
        # self.retriever = self.qdrant.as_retriever(search_kwargs={"k": 100})
        print(f"Creating Qdrant retriever for {self.collection_name}...")
        self.retriever_ONC = self.qdrant_ONC.as_retriever(
            search_kwargs={"k": 100, "filter": self.filters["no_filter"]} # Default to positive feedback
        )

        # Qdrant Retriever for the no-filter collection
        print(f"Creating Qdrant retriever for {self.QA_collection_name}...")
        self.retriever_QA = self.qdrant_QA.as_retriever(
            search_kwargs={"k": 100, "filter": self.filters["positive_feedback"]} # No filter applied
        )

        # Reranker (from RerankerNoGroq notebook)
        print("Creating CrossEncoder model...")
        self.model = HuggingFaceCrossEncoder(model_name="BAAI/bge-reranker-base")
        self.compressor = CrossEncoderReranker(model=self.model, top_n=15)

        self.Qdrant_model = SentenceTransformer("jinaai/jina-embeddings-v3", trust_remote_code=True)

    def get_documents(self, question: str) -> tuple[pd.DataFrame, list[str]]: 
        
        query_embedding = self.embedding.embed_query(question)

        #Searching through ONC-Knowledge collection
        ONC_search_results = self.qdrant_client.search(
            collection_name=self.collection_name,
            query_vector=query_embedding,
            limit=100,  # same as k in retriever
            with_payload=True,
            with_vectors=False,
        )
        #Searching through Q&A collection
        QA_search_results = self.qdrant_client.search(
            collection_name=self.QA_collection_name,
            query_vector=query_embedding,
            limit=100, 
            with_payload=True,
            with_vectors=False,
            query_filter=self.filters["positive_feedback"] # Only pull positively rated documents
        )

        filtered_qa_hits = [hit for hit in QA_search_results if hit.score >= 0.4]

        qa_docs = []
        # contributing_qa_ids = [] # <-- New list to store QA IDs from this collection
        for hit in filtered_qa_hits:
            qa_id = hit.payload.get("qa_id")
            # if qa_id: # Only add if qa_id exists
                # contributing_qa_ids.append(qa_id)
            qa_docs.append(
                Document(
                    page_content=hit.payload["text"],
                    metadata={"score": hit.score, "source_collection": self.QA_collection_name, "qa_id": qa_id}
                )
            )

        # Filter results by score threshold
        filtered_hits = [hit for hit in ONC_search_results if hit.score >= 0.4]

        documents = [
            Document(
                page_content=hit.payload["text"],
                metadata={"score": hit.score}
            )
            for hit in filtered_hits
        ]        

        
        # No documents were above threshold
        if not documents and not qa_docs: # Check both lists
            return pd.DataFrame({"contents": []}), [], pd.DataFrame({"contents": []}) # Return empty dfs and empty list of qa_ids
        # Rerank using the CrossEncoderReranker
        reranked_documents = self.compressor.compress_documents(documents, query=question)

        #Ensure there is only a maximum of around 2000 tokens of data
        max_tokens = 2000
        total_tokens = 0
        selected_docs = []

        # combined_final_documents = qa_documents + reranked_documents
        combined_final_documents = reranked_documents

        for doc in combined_final_documents:
            approx_tokens = len(doc.page_content) // 4
            if total_tokens + approx_tokens > max_tokens:
                break
            selected_docs.append(doc)
            total_tokens += approx_tokens
        
        #Printing out docs for me to debug
        for i, doc in enumerate(qa_docs):
                print(f"-- Document {i+1} --")
                print(f"Page Content: {doc.page_content}")
                if hasattr(doc, 'metadata'):
                    print(f"Metadata: {doc.metadata}")
                    # Get qa_id and print
                    qa_id = doc.metadata.get("qa_id", "N/A")
                    print(f"QA ID: {qa_id}") # This line will print the QA ID

                print("-" * 20)

        compression_contents = [doc.page_content for doc in selected_docs]

        df_onc = pd.DataFrame({"contents": compression_contents})
        df_qa = pd.DataFrame({"contents": qa_docs}) # DataFrame for QA styling content
        return df_onc, df_qa
    
    #Upload new Q&A pair to Qdrant Q&A collection
    async def upload_new_qa(self, qa_pair: dict):
        current_qa_id = uuid4().hex

    #     qa_pair = {
    #     "original_question": user_input,
    #     "text": {"response": llm_response}
    # }
        # Determine the actual text content for embedding and payload
        actual_text_content = qa_pair["text"]
        if isinstance(actual_text_content, dict) and "response" in actual_text_content:
            actual_text_content = actual_text_content["response"]
        elif not isinstance(actual_text_content, str):

            actual_text_content = str(actual_text_content)

        QA_text = f"Question: {qa_pair['original_question']} Answer: {actual_text_content}"

        embedding_vector = self.Qdrant_model.encode(QA_text)

        item_payload = {
            # FIX 1: Corrected: Directly use actual_text_content
            "text": actual_text_content,
            "original_question": qa_pair["original_question"],
            # FIX 3: Important for feedback loop, should NOT be removed
            "qa_id": current_qa_id,
            "feedback": "positive"   # Initial feedback state
        }
        
        # Create a PointStruct for the new data point
        new_point = PointStruct(
            id=current_qa_id,
            vector=embedding_vector,
            payload=item_payload
        )

        # Upload the new point to Qdrant collection
        # Using upsert is suitable for adding a single point.
        self.qdrant_client.upsert(
            collection_name=self.QA_collection_name,
            points=[new_point]  # upsert expects a list of points
        )
        print(f"Uploaded new QA pair with ID: {current_qa_id}")
    
    def update_qa_feedback(self, qa_id: str, new_feedback: str):
        """
        Updates the feedback for a specific Q&A document in the Q&A collection.
        """
        # Find the point by qa_id
        search_result = self.qdrant_client.scroll(
            collection_name=self.QA_collection_name,
            scroll_filter=Filter(
                must=[
                    FieldCondition(
                        key="qa_id",
                        match=MatchValue(value=qa_id)
                    )
                ]
            ),
            limit=1,
            with_payload=True,
            with_vectors=False
        )

        if search_result and search_result[0]:
            point_id = search_result[0][0].id
            # Update the payload
            self.qdrant_client.set_payload(
                collection_name=self.QA_collection_name,
                payload={"feedback": new_feedback},
                points=[point_id]
            )
            print(f"Updated feedback for QA ID {qa_id} to {new_feedback}")
        else:
            print(f"QA ID {qa_id} not found in collection {self.QA_collection_name}")<|MERGE_RESOLUTION|>--- conflicted
+++ resolved
@@ -48,19 +48,8 @@
         self.qdrant_client_wrapper = QdrantClientWrapper(env)
         self.qdrant_client = self.qdrant_client_wrapper.qdrant_client
         self.collection_name = self.qdrant_client_wrapper.collection_name
-<<<<<<< HEAD
         self.QA_collection_name = self.qdrant_client_wrapper.QA_collection_name
-        self.embedding = embedder or JinaEmbeddings()
-=======
         self.embedding = JinaEmbeddings()
->>>>>>> 379a09bf
-
-        # self.qdrant = Qdrant(
-        #     client=self.qdrant_client,
-        #     collection_name=self.collection_name,
-        #     embeddings=self.embedding,
-        #     content_payload_key="text",
-        # )
 
         self.qdrant_ONC = Qdrant(
             client=self.qdrant_client,
@@ -75,29 +64,18 @@
             content_payload_key="text",
         )
 
-        self.filters = {
-            "positive_feedback": Filter(
-                must=[
-                    FieldCondition(
-                        key="feedback",
-                        match=MatchValue(value="positive"),
-                    )
-                ]
-            ),
-            "no_filter": None # Add this for cases where no specific filter is needed
-        }
         # Qdrant Retriever
         print("Creating Qdrant retriever...")
         # self.retriever = self.qdrant.as_retriever(search_kwargs={"k": 100})
         print(f"Creating Qdrant retriever for {self.collection_name}...")
         self.retriever_ONC = self.qdrant_ONC.as_retriever(
-            search_kwargs={"k": 100, "filter": self.filters["no_filter"]} # Default to positive feedback
+            search_kwargs = {"k":100}
         )
 
         # Qdrant Retriever for the no-filter collection
         print(f"Creating Qdrant retriever for {self.QA_collection_name}...")
         self.retriever_QA = self.qdrant_QA.as_retriever(
-            search_kwargs={"k": 100, "filter": self.filters["positive_feedback"]} # No filter applied
+            search_kwargs = {"k":100}
         )
 
         # Reranker (from RerankerNoGroq notebook)
@@ -126,21 +104,16 @@
             limit=100, 
             with_payload=True,
             with_vectors=False,
-            query_filter=self.filters["positive_feedback"] # Only pull positively rated documents
         )
 
         filtered_qa_hits = [hit for hit in QA_search_results if hit.score >= 0.4]
 
         qa_docs = []
-        # contributing_qa_ids = [] # <-- New list to store QA IDs from this collection
         for hit in filtered_qa_hits:
-            qa_id = hit.payload.get("qa_id")
-            # if qa_id: # Only add if qa_id exists
-                # contributing_qa_ids.append(qa_id)
             qa_docs.append(
                 Document(
                     page_content=hit.payload["text"],
-                    metadata={"score": hit.score, "source_collection": self.QA_collection_name, "qa_id": qa_id}
+                    metadata={"score": hit.score}
                 )
             )
 
@@ -176,18 +149,6 @@
                 break
             selected_docs.append(doc)
             total_tokens += approx_tokens
-        
-        #Printing out docs for me to debug
-        for i, doc in enumerate(qa_docs):
-                print(f"-- Document {i+1} --")
-                print(f"Page Content: {doc.page_content}")
-                if hasattr(doc, 'metadata'):
-                    print(f"Metadata: {doc.metadata}")
-                    # Get qa_id and print
-                    qa_id = doc.metadata.get("qa_id", "N/A")
-                    print(f"QA ID: {qa_id}") # This line will print the QA ID
-
-                print("-" * 20)
 
         compression_contents = [doc.page_content for doc in selected_docs]
 
@@ -195,14 +156,11 @@
         df_qa = pd.DataFrame({"contents": qa_docs}) # DataFrame for QA styling content
         return df_onc, df_qa
     
-    #Upload new Q&A pair to Qdrant Q&A collection
+    #Uploads new Q&A pair to Qdrant Q&A collection
+    #When we receive a "thumbs-up" feedback on an LLM response, backend-api/src/LLM/service.py calls this function
     async def upload_new_qa(self, qa_pair: dict):
         current_qa_id = uuid4().hex
 
-    #     qa_pair = {
-    #     "original_question": user_input,
-    #     "text": {"response": llm_response}
-    # }
         # Determine the actual text content for embedding and payload
         actual_text_content = qa_pair["text"]
         if isinstance(actual_text_content, dict) and "response" in actual_text_content:
@@ -216,12 +174,8 @@
         embedding_vector = self.Qdrant_model.encode(QA_text)
 
         item_payload = {
-            # FIX 1: Corrected: Directly use actual_text_content
             "text": actual_text_content,
             "original_question": qa_pair["original_question"],
-            # FIX 3: Important for feedback loop, should NOT be removed
-            "qa_id": current_qa_id,
-            "feedback": "positive"   # Initial feedback state
         }
         
         # Create a PointStruct for the new data point
@@ -232,41 +186,7 @@
         )
 
         # Upload the new point to Qdrant collection
-        # Using upsert is suitable for adding a single point.
         self.qdrant_client.upsert(
             collection_name=self.QA_collection_name,
             points=[new_point]  # upsert expects a list of points
-        )
-        print(f"Uploaded new QA pair with ID: {current_qa_id}")
-    
-    def update_qa_feedback(self, qa_id: str, new_feedback: str):
-        """
-        Updates the feedback for a specific Q&A document in the Q&A collection.
-        """
-        # Find the point by qa_id
-        search_result = self.qdrant_client.scroll(
-            collection_name=self.QA_collection_name,
-            scroll_filter=Filter(
-                must=[
-                    FieldCondition(
-                        key="qa_id",
-                        match=MatchValue(value=qa_id)
-                    )
-                ]
-            ),
-            limit=1,
-            with_payload=True,
-            with_vectors=False
-        )
-
-        if search_result and search_result[0]:
-            point_id = search_result[0][0].id
-            # Update the payload
-            self.qdrant_client.set_payload(
-                collection_name=self.QA_collection_name,
-                payload={"feedback": new_feedback},
-                points=[point_id]
-            )
-            print(f"Updated feedback for QA ID {qa_id} to {new_feedback}")
-        else:
-            print(f"QA ID {qa_id} not found in collection {self.QA_collection_name}")+        )