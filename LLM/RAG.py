--- conflicted
+++ resolved
@@ -76,25 +76,16 @@
             min_score=0.4,
             max_returns=10,
         )
-<<<<<<< HEAD
-        function_calling_results = self.get_documents_helper(
-            query_embedding,
-            question,
-            self.function_calling_collection_name,
-            min_score=0.375,
-            max_returns=1,
-=======
 
         (function_calling_results, function_calling_point_ids) = (
             self.get_documents_helper(
                 query_embedding,
                 question,
                 self.function_calling_collection_name,
-                min_score=0.4,
+                min_score=0.375,
                 max_returns=1,
                 previous_points=previous_points,
             )
->>>>>>> f86a742a
         )
         all_results = general_results._append(function_calling_results)
         return (all_results, function_calling_point_ids)
