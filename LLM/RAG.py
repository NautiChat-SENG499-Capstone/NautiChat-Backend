--- conflicted
+++ resolved
@@ -23,24 +23,17 @@
     def embed_query(self, text):
         return self.model.encode([text], task="retrieval.query", prompt_name="retrieval.query")[0]
 
-<<<<<<< HEAD
+
 class QdrantClientWrapper:
-    def __init__(self, qdrant_url: str, collection_name: str, qdrant_api_key: str):
-        self.qdrant_client = QdrantClient(url=qdrant_url, api_key=qdrant_api_key)
-        self.collection_name = collection_name
-
-class RAG:
-    def __init__(self, qdrant_url: str, collection_name: str, qdrant_api_key: str):
-        self.qdrant_client_wrapper = QdrantClientWrapper(qdrant_url, collection_name, qdrant_api_key)
-        self.qdrant_client = self.qdrant_client_wrapper.qdrant_client
-        self.collection_name = self.qdrant_client_wrapper.collection_name
-=======
+    def __init__(self, env: Environment):
+        self.qdrant_client = QdrantClient(url=env.get_qdrant_url(), api_key=env.get_qdrant_api_key())
+        self.collection_name = env.get_collection_name()
 
 class RAG:
     def __init__(self, env: Environment):
-        self.qdrant_client = QdrantClient(url=env.get_qdrant_url(), api_key=env.get_qdrant_api_key())
-        self.collection_name = env.get_collection_name()
->>>>>>> 71c2d71d
+        self.qdrant_client_wrapper = QdrantClientWrapper(env)
+        self.qdrant_client = self.qdrant_client_wrapper.qdrant_client
+        self.collection_name = self.qdrant_client_wrapper.collection_name
         print("Creating Jina Embeddings instance...")
         self.embedding = JinaEmbeddings()
         print("Creating Qdrant instance...")
