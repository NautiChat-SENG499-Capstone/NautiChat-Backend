import json
import logging
import sys
from collections import OrderedDict
from datetime import datetime

import pandas as pd

from LLM.Constants.status_codes import StatusCode
from LLM.Constants.tool_descriptions import toolDescriptions
from LLM.data_download import generate_download_codes
from LLM.general_data import get_scalar_data
from LLM.RAG import RAG
from LLM.schemas import ObtainedParamsDictionary, RunConversationResponse
from LLM.tools_sprint1 import (
    get_active_instruments_at_cambridge_bay,
    get_daily_sea_temperature_stats_cambridge_bay,
    get_deployed_devices_over_time_interval,
    # get_properties_at_cambridge_bay,
)
from LLM.tools_sprint2 import (
    get_daily_air_temperature_stats_cambridge_bay,
    get_ice_thickness,
    get_oxygen_data_24h,
    get_wind_speed_at_timestamp,
)

logger = logging.getLogger(__name__)

sys.modules["LLM"] = sys.modules[__name__]


class LLM:
    def __init__(self, env, *, RAG_instance=None):
        self.env = env
        self.client = env.get_client()
        self.model = env.get_model()
        self.RAG_instance: RAG = RAG_instance or RAG(env=self.env)
        self.available_functions = {
            # "get_properties_at_cambridge_bay": get_properties_at_cambridge_bay,
            "get_daily_sea_temperature_stats_cambridge_bay": get_daily_sea_temperature_stats_cambridge_bay,
            "get_deployed_devices_over_time_interval": get_deployed_devices_over_time_interval,
            "get_active_instruments_at_cambridge_bay": get_active_instruments_at_cambridge_bay,
            "generate_download_codes": generate_download_codes,
            "get_daily_air_temperature_stats_cambridge_bay": get_daily_air_temperature_stats_cambridge_bay,
            "get_oxygen_data_24h": get_oxygen_data_24h,
            "get_wind_speed_at_timestamp": get_wind_speed_at_timestamp,
            "get_ice_thickness": get_ice_thickness,
            "get_scalar_data": get_scalar_data,
        }

    async def run_conversation(
        self,
        user_prompt: str,
        user_onc_token: str,
        chat_history: list[dict] = [],
        obtained_params: ObtainedParamsDictionary = ObtainedParamsDictionary(),
    ) -> RunConversationResponse:
        try:
            CurrentDate = datetime.now().strftime("%Y-%m-%d")
            startingPrompt = f"""
                You are a helpful assistant for Ocean Networks Canada that uses tools to answer user queries when needed.

                Today’s date is {CurrentDate}. You can CHOOSE to use the given tools to obtain the data needed to answer the prompt and provide the results IF that is required.

                You MUST prioritize information provided to you via previous assistant messages (such as search results or sensor descriptions) before using any tools.

                You should ONLY use the data download tool/generate_download_codes tool or any other time-series-related tool when the user:
                - explicitly asks to download or retrieve data,
                - requests measurements, time series, plots, or values over a date or time range,
                - or provides specific parameters like `dateFrom`, `dateTo`, or timestamp values.

                Do NOT use the data download tool/generate_download_codes tool if the user does not request to download data.

                IGNORE messaging history about downloading data when the user is not explicitly asking to download data and the previous data download was successful.

                Even if valid parameters (such as `deviceCategoryCode`, `dataProductCode`, or `locationCode`) are present in the conversation or from the vector search, do NOT assume the user wants data. The presence of these parameters is common and should be treated as context only.

                Do NOT use any data-fetching tools for general, conceptual, or sensor-related questions if relevant information has already been provided (e.g., from a vector search or assistant message).

                When the user describes how the data should be summarized:
                - If they say "average", "averages per minute", "mean values", or similar, set `dpo_resample` to `"average"`.
                - If they say "min and max", "extremes", or "range values", set `dpo_resample` to `"minMax"`.
                - If they say "min, max, and average", or ask for all three statistics per interval, set `dpo_resample` to `"minMaxAvg"`.

                Do not guess. Only set `dpo_resample` if the user's language clearly matches one of these resampling strategies. Otherwise, omit it or use "none".

                Only set `propertyCode` if the user's language clearly matches one of the options presented in the earlier assistant message. Otherwise, omit it.

                Listing or describing sensors is enough to answer most conceptual questions — you should NOT follow up by trying to download or offer data unless the user has clearly asked for it.

                If the user wants an example of data, you should return the data retrieved from the relevant tools or APIs.

                Convert Time fields to the following format: `YYYY-MM-DD HH:MM:SS` (e.g., from `2023-10-01T12:00:00.000Z` To `2023-10-01 12:00:00` ).
                
                You must not speculate, infer unavailable values, or offer additional analysis unless explicitly asked.

                Do not summarize or interpret data unless explicitly asked.

                If the user asks whether a type of data or measurement is available at a given observatory or location, respond with a simple yes or no based on your knowledge of the vector search information. Do NOT call data retrieval functions in response to such questions.

                After every answer you give—no matter what the topic is—you MUST end your response with a warm, natural follow-up like:
                “Is there anything else I can help you with?” or “Let me know if you have any other questions!”

                This closing line is required even if the user just says “thanks” or ends the conversation.

                If the user says something like “thanks” or “goodbye”, you should still respond with a friendly closing line like:
                “You’re welcome! If you have any more questions in the future, feel free to ask. Have a great day!” or “Goodbye! If you need anything else, just let me know!”

                You may use tools when required to answer user questions. Do not describe what you *will* do — only use tools if needed.

                You MUST explicitly include the name “Cambridge Bay” in your response whenever tool results are based on data from that location. Do not use vague phrases like “the Arctic” or “polar regions.” You must also clearly state the date range used in the tool query (e.g., dateFrom and dateTo). If the dateFrom and dateTo values fall on the same day, say that the data was sampled on that day rather than referring to a date range. 

                When a tool is used, do not guess or assume what it might return. Do not speculate or reason beyond the returned result. However, you may output the tool’s result in your response and format it clearly for the user, as long as you do not add new interpretations or steps.

                You are NEVER required to generate code in any language.

                NEVER use a dateFrom or dateTo value that is in the future.

                Do NOT add follow-up suggestions, guesses, or recommendations.

                DO NOT guess what parameters the user might want to use for data download requests.

                DO NOT guess what the tool might return.  
                DO NOT say "I will now use the tool."  
                DO NOT try to reason about data availability.
                DO NOT infer some dateTo or dateFrom, if it is given use it, if it is not, leave it blank.
                If there are similar entries in the vector database for a device, DO NOT pick one, ask the user to clarify which device they want.
                If no tool can reliably answer the question, tell the user you can't answer the question.
            """
            # If the user requests an example of data without specifying the `dateFrom` or `dateTo` parameters, use the most recent available dates for the requested device.

            # print("Messages: ", messages)
            sources = []
            vectorDBResponse = self.RAG_instance.get_documents(user_prompt)
            print("Vector DB Response:", vectorDBResponse)

            if isinstance(vectorDBResponse, pd.DataFrame):
                if vectorDBResponse.empty:
                    vector_content = ""
                else:
                    if "sources" in vectorDBResponse.columns:
                        # we need a list of sources to return with the LLM response
                        sources = vectorDBResponse["sources"].tolist()
                    # Convert DataFrame to a more readable format
                    vector_content = vectorDBResponse.to_string(index=False)
            else:
                vector_content = str(vectorDBResponse)
            # print("Vector DB Response:", vector_content)
            messages = [
                {
                    "role": "system",
                    "content": startingPrompt,
                },
                {"role": "assistant", "content": vector_content},
                *chat_history,
                {
                    "role": "user",
                    "content": user_prompt,
                },
            ]

            response = self.client.chat.completions.create(
                model=self.model,  # LLM to use
                messages=messages,  # Includes Conversation history
                stream=False,
                tools=toolDescriptions,  # Available tools (i.e. functions) for our LLM to use
                tool_choice="auto",  # Let our LLM decide when to use tools
                max_completion_tokens=4096,  # Maximum number of tokens to allow in our response
                temperature=0,  # A temperature of 1=default balance between randomnes and confidence. Less than 1 is less randomness, Greater than is more randomness
            )

            response_message = response.choices[0].message
            tool_calls = response_message.tool_calls
            print("First Response from LLM:", response_message.content)
            # print(tool_calls)
            doing_data_download = False
            doing_scalar_request = False
            if tool_calls:
                # print("Tool calls detected, processing...")
                # print("tools calls:", tool_calls)
                tool_calls = list(
                    OrderedDict(
                        ((call.id, call.function.name, call.function.arguments), call)
                        for call in tool_calls
                    ).values()
                )
                print("Unique tool calls:", tool_calls)
                toolMessages = []
                for tool_call in tool_calls:
                    # print(tool_call)
                    # print()
                    function_name = tool_call.function.name

                    if function_name in self.available_functions:
                        if function_name == "generate_download_codes":
                            # Special case for download codes
                            print("Generating download codes...")
                            doing_data_download = True
                        if function_name == "get_scalar_data":
                            print("Doing Scalar request...")
                            doing_scalar_request = True
                        try:
                            function_args = json.loads(tool_call.function.arguments)
                        except json.JSONDecodeError:
                            function_args = {}
                        print(
                            f"Calling function: {function_name} with args: {function_args}"
                        )
                        if doing_data_download or doing_scalar_request:
                            print("function_args: ", function_args)
                            # print("**function_args: ",**function_args)
                            function_args["obtained_params"] = obtained_params

                        function_response = await self.call_tool(
                            self.available_functions[function_name],
                            function_args or {},
                            user_onc_token=user_onc_token or self.env.get_onc_token(),
                        )
                        print("Function response:", function_response)
                        if doing_data_download:
                            DataDownloadStatus = function_response.get("status")
                            if DataDownloadStatus == StatusCode.PARAMS_NEEDED:
                                print(
                                    "Download parameters needed, returning response now"
                                )
                                obtained_params: ObtainedParamsDictionary = (
                                    function_response.get("obtained_params", {})
                                )
                                print("Obtained parameters:", obtained_params)
                                print("Obtained parameters:", type(obtained_params))
                                # Return a response indicating that Paramaters are needed
                                return RunConversationResponse(
                                    status=StatusCode.PARAMS_NEEDED,
                                    response=function_response.get("response"),
<<<<<<< HEAD
                                    obtained_params=obtained_params,
=======
                                    obtainedParams=obtained_params,
                                    sources=sources,
>>>>>>> e1fde2b6
                                )
                            elif (
                                DataDownloadStatus
                                == StatusCode.PROCESSING_DATA_DOWNLOAD
                            ):
                                print("download done so returning response now")
                                dpRequestId = function_response.get("dpRequestId")
                                doi = function_response.get("doi", "No DOI available")
                                citation = function_response.get(
                                    "citation", "No citation available"
                                )
                                obtained_params: ObtainedParamsDictionary = (
                                    ObtainedParamsDictionary()
                                )
                                # Return a response indicating that the download is being processed
                                return RunConversationResponse(
                                    status=StatusCode.PROCESSING_DATA_DOWNLOAD,
                                    response=function_response.get(
                                        "response", "Your download is being processed."
                                    ),
                                    dpRequestId=dpRequestId,
                                    doi=doi,
                                    citation=citation,
                                    obtainedParams=obtained_params,
                                    urlParamsUsed=function_response.get(
                                        "urlParamsUsed", {}
                                    ),
                                    baseUrl=function_response.get(
                                        "baseUrl",
                                        "https://data.oceannetworks.ca/api/dataProductDelivery/request?",
                                    ),
                                    sources=sources,
                                )
                            elif (
                                DataDownloadStatus
                                == StatusCode.ERROR_WITH_DATA_DOWNLOAD
                            ):
                                print("Download error so returning response now")
                                obtained_params: ObtainedParamsDictionary = (
                                    function_response.get("obtained_params", {})
                                )
                                # Return a response indicating that there was an error with the download
                                return RunConversationResponse(
                                    status=StatusCode.ERROR_WITH_DATA_DOWNLOAD,
                                    response=function_response.get(
                                        "response",
                                        "An error occurred while processing your download request.",
                                    ),
                                    obtained_params=obtained_params,
                                    urlParamsUsed=function_response.get(
                                        "urlParamsUsed", {}
                                    ),
                                    baseUrl=function_response.get(
                                        "baseUrl",
                                        "https://data.oceannetworks.ca/api/dataProductDelivery/request?",
                                    ),
                                    sources=sources,
                                )
                        elif doing_scalar_request:
                            scalarRequestStatus = function_response.get("status")
                            if scalarRequestStatus == StatusCode.PARAMS_NEEDED:
                                print(
                                    "Scalar request parameters needed, returning response now"
                                )
                                obtained_params: ObtainedParamsDictionary = (
                                    function_response.get("obtainedParams", {})
                                )
                                # Return a response indicating that Paramaters are needed
                                return RunConversationResponse(
                                    status=StatusCode.PARAMS_NEEDED,
                                    response=function_response.get("response"),
                                    obtainedParams=obtained_params,
                                    sources=sources,
                                )
                            elif scalarRequestStatus == StatusCode.DEPLOYMENT_ERROR:
                                print(
                                    "Scalar request parameters needed, returning response now"
                                )
                                obtained_params: ObtainedParamsDictionary = (
                                    function_response.get("obtainedParams", {})
                                )
                                print(function_response.get("result"))
                                # Return a response indicating that Paramaters are needed
                                return RunConversationResponse(
                                    status=StatusCode.DEPLOYMENT_ERROR,
                                    response=function_response.get("response"),
                                    obtainedParams=obtained_params,
                                    urlParamsUsed=function_response.get(
                                        "urlParamsUsed", {}
                                    ),
                                    baseUrl=function_response.get(
                                        "baseUrl",
                                        "https://data.oceannetworks.ca/api/scalardata/location",
                                    ),
                                    sources=sources,
                                )
                            elif scalarRequestStatus == StatusCode.NO_DATA:
                                print("No data returned.")
                                obtained_params: ObtainedParamsDictionary = (
                                    function_response.get("obtainedParams", {})
                                )
                                print("Obtained parameters:", obtained_params)
                                print("Obtained parameters:", type(obtained_params))
                                # Return a response indicating that Paramaters are needed
                                return RunConversationResponse(
                                    status=StatusCode.DEPLOYMENT_ERROR,
                                    response=function_response.get("description"),
                                    obtainedParams=obtained_params,
                                    urlParamsUsed=function_response.get(
                                        "urlParamsUsed", {}
                                    ),
                                    baseUrl=function_response.get(
                                        "baseUrl",
                                        "https://data.oceannetworks.ca/api/scalardata/location",
                                    ),
                                    sources=sources,
                                )
                            elif scalarRequestStatus == StatusCode.SCALAR_REQUEST_ERROR:
                                print("No data returned.")
                                obtained_params: ObtainedParamsDictionary = (
                                    function_response.get("obtainedParams", {})
                                )
                                print("Obtained parameters:", obtained_params)
                                print("Obtained parameters:", type(obtained_params))
                                # Return a response indicating that Paramaters are needed
                                return RunConversationResponse(
                                    status=StatusCode.SCALAR_REQUEST_ERROR,
                                    response=function_response.get("response"),
                                    obtainedParams=obtained_params,
                                    urlParamsUsed=function_response.get(
                                        "urlParamsUsed", {}
                                    ),
                                    baseUrl=function_response.get(
                                        "baseUrl",
                                        "https://data.oceannetworks.ca/api/scalardata/location",
                                    ),
                                    sources=sources,
                                )
<<<<<<< HEAD
                        else:
                            # Not doing data download so clearing the obtained_params
                            obtained_params: ObtainedParamsDictionary = (
                                ObtainedParamsDictionary()
                            )
=======
                        # Not doing data download or scalar request is successful so clearing the obtainedParams
                        obtained_params: ObtainedParamsDictionary = (
                            ObtainedParamsDictionary()
                        )
>>>>>>> e1fde2b6

                        toolMessages.append(
                            {
                                "tool_call_id": tool_call.id,
                                "role": "tool",  # Indicates this message is from tool use
                                "name": function_name,
                                "content": json.dumps(
                                    function_response.get("response", "")
                                ),
                            }
                        )  # May be able to use this for getting most recent data if needed.
                # print("Messages after tool calls:", messages)
                secondLLMCallStartingPrompt = f"""
                    You are a helpful assistant for Ocean Networks Canada that uses tools to answer user queries when needed.

                    Today’s date is {CurrentDate}. GIVEN the tools responses create a valuable response based on the users input.

                    Do NOT use any data-fetching tools for general, conceptual, or sensor-related questions if relevant information has already been provided (e.g., from a vector search or assistant message).

                    ALWAYS tell the user what the data is about, what it represents, and how to interpret it.

                    ALWAYS When responding, begin by restating or summarizing the user's request in your own words before providing the answer.

                    You may include the tool result in your reply, formatted clearly and conversationally. Time series or tabular data MUST be rendered as a markdown table with headers, where each row corresponds to one time point and each column corresponds to a variable. Use readable formatting — for example:


                    | Time                      | [Measurement Name] (units) |
                    |---------------------------|----------------------------|
                    |    YYYY-MM-DD HH:MM:SS    | [value1]                   |
                    |    YYYY-MM-DD HH:MM:SS    | [value2]                   |

                    If minimum/maximum/average is in the tool response, YOU MUST format it this way. DO NOT include any other tables of data. Make sure the columns are lined up. Minimum/Maximum/Average data must be formatted in the following format:

                    | Measurement               | Time                      | [Measurement Name] (units) |
                    |---------------------------|---------------------------|----------------------------|
                    |    Minimum                |    YYYY-MM-DD HH:MM:SS    | [min]                      |
                    |    Maximum                |    YYYY-MM-DD HH:MM:SS    | [max]                      |
                    |    Average                |                           | [average]                  |

                    Only include the most relevant columns (usually no more than 2–4). If the result is long, truncate it to the first 24 rows and note that more data is available. Do not summarize or interpret the table unless the user asks.

                    IF you get results from two or more tools, you MUST display or combine the results into a single response. For example: if you get air and sea stats then display both if the user didnt just ask for one or the other.

                    Convert Time fields to the following format: `YYYY-MM-DD HH:MM:SS` (e.g., from `2023-10-01T12:00:00.000Z` To `2023-10-01 12:00:00` ).

                    IF you get results from two or more tools, you MUST display or combine the results into a single response. For example: if you get air and sea stats then display both if the user didnt just ask for one or the other.
                    
                    You must not speculate, infer unavailable values, or offer additional analysis unless explicitly asked.

                    Do not summarize or interpret data unless explicitly asked.

                    If the user asks whether a type of data or measurement is available at a given observatory or location, respond with a simple yes or no based on the given message context.

                    After every answer you give—no matter what the topic is—you MUST end your response with a warm, natural follow-up like:
                    “Is there anything else I can help you with?” or “Let me know if you have any other questions!”

                    This closing line is required even if the user just says “thanks” or ends the conversation.

                    If the user says something like “thanks” or “goodbye”, you should still respond with a friendly closing line like:
                    “You’re welcome! If you have any more questions in the future, feel free to ask. Have a great day!” or “Goodbye! If you need anything else, just let me know!”

                    When a tool is used, do not guess or assume what it might return. Do not speculate or reason beyond the returned result. However, you may output the tool’s result in your response and format it clearly for the user, as long as you do not add new interpretations or steps.

                    You MUST explicitly include the name “Cambridge Bay” in your response whenever tool results are based on data from that location. Do not use vague phrases like “the Arctic” or “polar regions.” You must also clearly state the date range used in the tool query (e.g., dateFrom and dateTo). If the dateFrom and dateTo values fall on the same day, say that the data was sampled on that day rather than referring to a date range.

                    You are NEVER required to generate code in any language.

                    NEVER use a dateFrom or dateTo value that is in the future.

                    Do NOT add follow-up suggestions, guesses, or recommendations.

                    DO NOT guess what parameters the user might want to use for data download requests.

                    DO NOT say "I will now use the tool."  
                    DO NOT try to reason about data availability.

                    DO NOT MAKE UP DATA. Only use data returned from the tools.
                """
                messagesNoContext = [
                    {
                        "role": "system",
                        "content": secondLLMCallStartingPrompt,
                    },
                    {"role": "assistant", "content": vector_content},
                    *toolMessages,  # Add tool messages to the conversation
                    {
                        "role": "user",
                        "content": user_prompt,
                    },
                ]
                second_response = self.client.chat.completions.create(
                    model=self.model,
                    messages=messagesNoContext,  # Conversation history without context and different starting system prompt
                    max_completion_tokens=4096,
                    temperature=0,
                    stream=False,
                )  # Calls LLM again with all the data from all functions
                # Return the final response
                print("Second response: ", second_response.choices[0].message)
                response = second_response.choices[0].message.content
                return RunConversationResponse(
                    status=StatusCode.REGULAR_MESSAGE,
                    response=response,
                    obtainedParams=obtained_params,
                    urlParamsUsed=function_response.get("urlParamsUsed", {}),
                    baseUrl=function_response.get(
                        "baseUrl",
                        "",
                    ),
                    sources=sources,
                )
            else:
                print(response_message)
                return RunConversationResponse(
                    status=StatusCode.REGULAR_MESSAGE,
                    response=response_message.content,
                    sources=sources,
                    obtainedParams=obtained_params,
                )
        except Exception as e:
            logger.error(f"LLM failed: {e}", exc_info=True)
            return RunConversationResponse(
                status=StatusCode.LLM_ERROR,
                response="Sorry, your request failed. Something went wrong with the LLM. Please try again.",
                obtainedParams=obtained_params,
                sources=sources,
            )

    async def call_tool(self, fn, args, user_onc_token):
        try:
            return await fn(**args, user_onc_token=user_onc_token)
        except TypeError:
            # fallback if fn doesn't accept user_onc_token
            return await fn(**args)<|MERGE_RESOLUTION|>--- conflicted
+++ resolved
@@ -233,12 +233,8 @@
                                 return RunConversationResponse(
                                     status=StatusCode.PARAMS_NEEDED,
                                     response=function_response.get("response"),
-<<<<<<< HEAD
-                                    obtained_params=obtained_params,
-=======
                                     obtainedParams=obtained_params,
                                     sources=sources,
->>>>>>> e1fde2b6
                                 )
                             elif (
                                 DataDownloadStatus
@@ -377,18 +373,10 @@
                                     ),
                                     sources=sources,
                                 )
-<<<<<<< HEAD
-                        else:
-                            # Not doing data download so clearing the obtained_params
-                            obtained_params: ObtainedParamsDictionary = (
-                                ObtainedParamsDictionary()
-                            )
-=======
                         # Not doing data download or scalar request is successful so clearing the obtainedParams
                         obtained_params: ObtainedParamsDictionary = (
                             ObtainedParamsDictionary()
                         )
->>>>>>> e1fde2b6
 
                         toolMessages.append(
                             {
