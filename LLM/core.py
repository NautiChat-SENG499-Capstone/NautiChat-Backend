--- conflicted
+++ resolved
@@ -204,7 +204,6 @@
                         )
                         print("Function response:", function_response)
                         if doing_data_download:
-<<<<<<< HEAD
                             DataDownloadStatus = function_response.get("status")
                             if DataDownloadStatus == StatusCode.PARAMS_NEEDED:
                                 print(
@@ -358,19 +357,6 @@
                                         "https://data.oceannetworks.ca/api/scalardata/location",
                                     ),
                                     sources=sources,
-=======
-                            return handle_data_download(
-                                function_response, sources, point_ids=point_ids
-                            )
-                        elif doing_scalar_request:
-                            scalarRequestStatus = function_response.get("status")
-                            if scalarRequestStatus != StatusCode.REGULAR_MESSAGE:
-                                return handle_scalar_request(
-                                    function_response,
-                                    sources,
-                                    scalarRequestStatus,
-                                    point_ids=point_ids,
->>>>>>> f86a742a
                                 )
                         # Not doing data download or scalar request is successful so clearing the obtainedParams
                         obtained_params: ObtainedParamsDictionary = (
