import json
import logging
import sys
from collections import OrderedDict
from datetime import datetime
import asyncio
from LLM.Environment import Environment
import pandas as pd
<<<<<<< HEAD
from langchain_community.cross_encoders import HuggingFaceCrossEncoder
import os
=======
>>>>>>> 379a09bf

from LLM.Constants.status_codes import StatusCode
from LLM.Constants.tool_descriptions import toolDescriptions
from LLM.data_download import generate_download_codes
from LLM.RAG import RAG
from LLM.schemas import ObtainedParamsDictionary, RunConversationResponse
from LLM.tools_sprint1 import (
    get_active_instruments_at_cambridge_bay,
    # get_time_range_of_available_data,
    get_daily_sea_temperature_stats_cambridge_bay,
    get_deployed_devices_over_time_interval,
    get_properties_at_cambridge_bay,
)
from LLM.tools_sprint2 import (
    get_daily_air_temperature_stats_cambridge_bay,
    get_ice_thickness,
    get_oxygen_data_24h,
    # get_ship_noise_acoustic_for_date,
    get_wind_speed_at_timestamp,
)

logger = logging.getLogger(__name__)

sys.modules["LLM"] = sys.modules[__name__]


class LLM:
    def __init__(self, env, *, RAG_instance=None):
        self.env = env
        self.client = env.get_client()
        self.model = env.get_model()
        self.RAG_instance: RAG = RAG_instance or RAG(env=self.env)
        self.available_functions = {
            "get_properties_at_cambridge_bay": get_properties_at_cambridge_bay,
            "get_daily_sea_temperature_stats_cambridge_bay": get_daily_sea_temperature_stats_cambridge_bay,
            "get_deployed_devices_over_time_interval": get_deployed_devices_over_time_interval,
            "get_active_instruments_at_cambridge_bay": get_active_instruments_at_cambridge_bay,
            "generate_download_codes": generate_download_codes,
            "get_daily_air_temperature_stats_cambridge_bay": get_daily_air_temperature_stats_cambridge_bay,
            "get_oxygen_data_24h": get_oxygen_data_24h,
            # "get_ship_noise_acoustic_for_date": get_ship_noise_acoustic_for_date,
            "get_wind_speed_at_timestamp": get_wind_speed_at_timestamp,
            "get_ice_thickness": get_ice_thickness,
        }

    async def run_conversation(
        self,
        user_prompt: str,
        user_onc_token: str,
        chat_history: list[dict] = [],
        obtained_params: ObtainedParamsDictionary = ObtainedParamsDictionary(),
    ) -> RunConversationResponse:
        try:
            CurrentDate = datetime.now().strftime("%Y-%m-%d")
            startingPrompt = f"""
                You are a helpful assistant for Ocean Networks Canada that uses tools to answer user queries when needed.

                Today’s date is {CurrentDate}. You can CHOOSE to use the given tools to obtain the data needed to answer the prompt and provide the results IF that is required.

                You MUST prioritize information provided to you via previous assistant messages (such as search results or sensor descriptions) before using any tools.

                You should ONLY use the data download tool/generate_download_codes tool or any other time-series-related tool when the user:
                - explicitly asks to download or retrieve data,
                - requests measurements, time series, plots, or values over a date or time range,
                - or provides specific parameters like `dateFrom`, `dateTo`, or timestamp values.

                Do NOT use the data download tool/generate_download_codes tool if the user does not request to download data.

                IGNORE messaging history about downloading data when the user is not explicitly asking to download data and the previous data download was successful.

                Even if valid parameters (such as `deviceCategoryCode`, `dataProductCode`, or `locationCode`) are present in the conversation or from the vector search, do NOT assume the user wants data. The presence of these parameters is common and should be treated as context only.

                Do NOT use any data-fetching tools for general, conceptual, or sensor-related questions if relevant information has already been provided (e.g., from a vector search or assistant message).

                When the user describes how the data should be summarized:
                - If they say "average", "averages per minute", "mean values", or similar, set `dpo_resample` to `"average"`.
                - If they say "min and max", "extremes", or "range values", set `dpo_resample` to `"minMax"`.
                - If they say "min, max, and average", or ask for all three statistics per interval, set `dpo_resample` to `"minMaxAvg"`.

                Do not guess. Only set `dpo_resample` if the user's language clearly matches one of these resampling strategies. Otherwise, omit it or use "none".

                Listing or describing sensors is enough to answer most conceptual questions — you should NOT follow up by trying to download or offer data unless the user has clearly asked for it.

                If the user wants an example of data, you should return the data retrieved from the relevant tools or APIs.

                Convert Time fields to the following format: `YYYY-MM-DD HH:MM:SS` (e.g., from `2023-10-01T12:00:00.000Z` To `2023-10-01 12:00:00` ).
                
                You must not speculate, infer unavailable values, or offer additional analysis unless explicitly asked.

                Do not summarize or interpret data unless explicitly asked.

                If the user asks whether a type of data or measurement is available at a given observatory or location, respond with a simple yes or no based on your knowledge of the vector search information. Do NOT call data retrieval functions in response to such questions.

                After every answer you give—no matter what the topic is—you MUST end your response with a warm, natural follow-up like:
                “Is there anything else I can help you with?” or “Let me know if you have any other questions!”

                This closing line is required even if the user just says “thanks” or ends the conversation.

                If the user says something like “thanks” or “goodbye”, you should still respond with a friendly closing line like:
                “You’re welcome! If you have any more questions in the future, feel free to ask. Have a great day!” or “Goodbye! If you need anything else, just let me know!”

                You may use tools when required to answer user questions. Do not describe what you *will* do — only use tools if needed.

                When a tool is used, do not guess or assume what it might return. Do not speculate or reason beyond the returned result. However, you may output the tool’s result in your response and format it clearly for the user, as long as you do not add new interpretations or steps.

                You are NEVER required to generate code in any language.

                Do NOT add follow-up suggestions, guesses, or recommendations.

                DO NOT guess what parameters the user might want to use for data download requests.

                DO NOT guess what the tool might return.  
                DO NOT say "I will now use the tool."  
                DO NOT try to reason about data availability.

                If the user requests an example of data without specifying the `dateFrom` or `dateTo` parameters, use the most recent available dates for the requested device.
            """

            # print("Messages: ", messages)

<<<<<<< HEAD
            vectorDBResponse,qa_docs = self.RAG_instance.get_documents(userPrompt)
=======
            vectorDBResponse = self.RAG_instance.get_documents(user_prompt)
>>>>>>> 379a09bf
            print("Vector DB Response:", vectorDBResponse)
            if isinstance(vectorDBResponse, pd.DataFrame):
                if vectorDBResponse.empty:
                    vector_content = ""
                else:
                    # Convert DataFrame to a more readable format
                    vector_content = vectorDBResponse.to_string(index=False)
            else:
                vector_content = str(vectorDBResponse)

            if isinstance(qa_docs, pd.DataFrame):
                if qa_docs.empty:
                    qa_reference = "" 
                else:
                    qa_reference = qa_docs.to_string(index=False)
            else:
                qa_reference = str(qa_docs)

            messages = [
                {
                    "role": "system",
                    "content": startingPrompt,
                },
                {"role": "assistant", "content": vector_content},
                *chat_history,
                {
                    "role": "user",
                    "content": user_prompt,
                },
            ]

            if qa_reference:
                styling_prompt = f"""
                The following are examples of question-answer pairs that represent the desired style, tone, and preferred phrasing for your responses.
                Do NOT use these as factual context or directly answer from them.
                Instead, analyze them to understand the preferred phrasing, level of detail, and overall stylistic conventions
                when formulating your own answers based on other retrieved information and tool outputs.

                Examples for styling guidance:
                {qa_reference}
                """
                messages.append({"role": "system", "content": styling_prompt})

            # messages.append({"role": "system", "content": vector_content})
            # print("Vector DB Response:", vector_content)
            # messages = [
            #     {
            #         "role": "system",
            #         "content": startingPrompt,
            #     },
            #     {"role": "assistant", "content": vector_content},
            #     *chatHistory,
            #     {
            #         "role": "user",
            #         "content": userPrompt,
            #     },
            # ]

            messages.append({
                "role": "user",
                "content": userPrompt,
            })

            response = self.client.chat.completions.create(
                model=self.model,  # LLM to use
                messages=messages,  # Includes Conversation history
                stream=False,
                tools=toolDescriptions,  # Available tools (i.e. functions) for our LLM to use
                tool_choice="auto",  # Let our LLM decide when to use tools
                max_completion_tokens=4096,  # Maximum number of tokens to allow in our response
                temperature=0,  # A temperature of 1=default balance between randomnes and confidence. Less than 1 is less randomness, Greater than is more randomness
            )

            response_message = response.choices[0].message
            tool_calls = response_message.tool_calls
            print("First Response from LLM:", response_message.content)
            # print(tool_calls)
            doing_data_download = False
            if tool_calls:
                # print("Tool calls detected, processing...")
                # print("tools calls:", tool_calls)
                tool_calls = list(
                    OrderedDict(
                        ((call.id, call.function.name, call.function.arguments), call)
                        for call in tool_calls
                    ).values()
                )
                print("Unique tool calls:", tool_calls)
                toolMessages = []
                for tool_call in tool_calls:
                    function_name = tool_call.function.name

                    if function_name in self.available_functions:
                        if function_name == "generate_download_codes":
                            print("Generating download codes...")
                            doing_data_download = True
                        try:
                            function_args = json.loads(tool_call.function.arguments)
                        except json.JSONDecodeError:
                            function_args = {}
                        print(
                            f"Calling function: {function_name} with args: {function_args}"
                        )
                        if doing_data_download:
                            print("function_args: ", function_args)
                            # print("**function_args: ",**function_args)
                            function_args["obtainedParams"] = obtained_params

                        function_response = await self.call_tool(
                            self.available_functions[function_name],
                            function_args or {},
                            user_onc_token=user_onc_token or self.env.get_onc_token(),
                        )
                        print("Function response:", function_response)
                        if doing_data_download:
                            DataDownloadStatus = function_response.get("status")
                            if DataDownloadStatus == StatusCode.PARAMS_NEEDED:
                                print(
                                    "Download parameters needed, returning response now"
                                )
                                obtained_params: ObtainedParamsDictionary = (
                                    function_response.get("obtainedParams", {})
                                )
                                print("Obtained parameters:", obtained_params)
                                print("Obtained parameters:", type(obtained_params))
                                # Return a response indicating that Paramaters are needed
                                return RunConversationResponse(
                                    status=StatusCode.PARAMS_NEEDED,
                                    response=function_response.get("response"),
                                    obtainedParams=obtained_params,
                                )
                            elif (
                                DataDownloadStatus
                                == StatusCode.PROCESSING_DATA_DOWNLOAD
                            ):
                                print("download done so returning response now")
                                dpRequestId = function_response.get("dpRequestId")
                                doi = function_response.get("doi", "No DOI available")
                                citation = function_response.get(
                                    "citation", "No citation available"
                                )
                                # Return a response indicating that the download is being processed
                                return RunConversationResponse(
                                    status=StatusCode.PROCESSING_DATA_DOWNLOAD,
                                    response=function_response.get(
                                        "response", "Your download is being processed."
                                    ),
                                    dpRequestId=dpRequestId,
                                    doi=doi,
                                    citation=citation,
                                    urlParamsUsed=function_response.get(
                                        "urlParamsUsed", {}
                                    ),
                                    baseUrl=function_response.get(
                                        "baseUrl",
                                        "https://data.oceannetworks.ca/api/dataProductDelivery/request?",
                                    ),
                                )
                            elif (
                                DataDownloadStatus
                                == StatusCode.ERROR_WITH_DATA_DOWNLOAD
                            ):
                                print("Download error so returning response now")
                                obtained_params: ObtainedParamsDictionary = (
                                    function_response.get("obtainedParams", {})
                                )
                                # Return a response indicating that there was an error with the download
                                return RunConversationResponse(
                                    status=StatusCode.ERROR_WITH_DATA_DOWNLOAD,
                                    response=function_response.get(
                                        "response",
                                        "An error occurred while processing your download request.",
                                    ),
                                    obtainedParams=obtained_params,
                                    urlParamsUsed=function_response.get(
                                        "urlParamsUsed", {}
                                    ),
                                    baseUrl=function_response.get(
                                        "baseUrl",
                                        "https://data.oceannetworks.ca/api/dataProductDelivery/request?",
                                    ),
                                )
                        else:
                            # Not doing data download so clearing the obtainedParams
                            obtained_params: ObtainedParamsDictionary = (
                                ObtainedParamsDictionary()
                            )

                        toolMessages.append(
                            {
                                "tool_call_id": tool_call.id,
                                "role": "tool",  # Indicates this message is from tool use
                                "name": function_name,
                                "content": json.dumps(
                                    function_response.get("response", "")
                                ),
                            }
                        )  # May be able to use this for getting most recent data if needed.
                # print("Messages after tool calls:", messages)
                secondLLMCallStartingPrompt = f"""
                    You are a helpful assistant for Ocean Networks Canada that uses tools to answer user queries when needed.

                    Today’s date is {CurrentDate}. GIVEN the tools responses create a valuable response based on the users input.

                    Do NOT use any data-fetching tools for general, conceptual, or sensor-related questions if relevant information has already been provided (e.g., from a vector search or assistant message).

                    ALWAYS tell the user what the data is about, what it represents, and how to interpret it.

                    ALWAYS When responding, begin by restating or summarizing the user's request in your own words before providing the answer.

                    You may include the tool result in your reply, formatted clearly and conversationally. Time series or tabular data MUST be rendered as a markdown table with headers, where each row corresponds to one time point and each column corresponds to a variable. Use readable formatting — for example:


                    | Time                      | [Measurement Name] (units) |
                    |---------------------------|----------------------------|
                    |    YYYY-MM-DD HH:MM:SS    | [value1]                   |
                    |    YYYY-MM-DD HH:MM:SS    | [value2]                   |

                    Only include the most relevant columns (usually no more than 2–4). If the result is long, truncate it to the first 24 rows and note that more data is available. Do not summarize or interpret the table unless the user asks.

                    IF you get results from two or more tools, you MUST display or combine the results into a single response. For example: if you get air and sea stats then display both if the user didnt just ask for one or the other.

                    Convert Time fields to the following format: `YYYY-MM-DD HH:MM:SS` (e.g., from `2023-10-01T12:00:00.000Z` To `2023-10-01 12:00:00` ).

                    IF you get results from two or more tools, you MUST display or combine the results into a single response. For example: if you get air and sea stats then display both if the user didnt just ask for one or the other.
                    
                    You must not speculate, infer unavailable values, or offer additional analysis unless explicitly asked.

                    Do not summarize or interpret data unless explicitly asked.

                    If the user asks whether a type of data or measurement is available at a given observatory or location, respond with a simple yes or no based on the given message context.

                    After every answer you give—no matter what the topic is—you MUST end your response with a warm, natural follow-up like:
                    “Is there anything else I can help you with?” or “Let me know if you have any other questions!”

                    This closing line is required even if the user just says “thanks” or ends the conversation.

                    If the user says something like “thanks” or “goodbye”, you should still respond with a friendly closing line like:
                    “You’re welcome! If you have any more questions in the future, feel free to ask. Have a great day!” or “Goodbye! If you need anything else, just let me know!”

                    When a tool is used, do not guess or assume what it might return. Do not speculate or reason beyond the returned result. However, you may output the tool’s result in your response and format it clearly for the user, as long as you do not add new interpretations or steps.

                    You are NEVER required to generate code in any language.

                    Do NOT add follow-up suggestions, guesses, or recommendations.

                    DO NOT guess what parameters the user might want to use for data download requests.

                    DO NOT say "I will now use the tool."  
                    DO NOT try to reason about data availability.
                """
                messagesNoContext = [
                    {
                        "role": "system",
                        "content": secondLLMCallStartingPrompt,
                    },
                    {"role": "assistant", "content": vector_content},
                    *toolMessages,  # Add tool messages to the conversation
                    {
                        "role": "user",
                        "content": user_prompt,
                    },
                ]
                second_response = self.client.chat.completions.create(
                    model=self.model,
                    messages=messagesNoContext,  # Conversation history without context and different starting system prompt
                    max_completion_tokens=4096,
                    temperature=0,
                    stream=False,
                )  # Calls LLM again with all the data from all functions
                # Return the final response
                print("Second response: ", second_response.choices[0].message)
                response = second_response.choices[0].message.content
                return RunConversationResponse(
                    status=StatusCode.REGULAR_MESSAGE,
                    response=response,
                    urlParamsUsed=function_response.get("urlParamsUsed", {}),
                    baseUrl=function_response.get(
                        "baseUrl",
                        "",
                    ),
                )
            else:
                print(response_message)
                return RunConversationResponse(
                    status=StatusCode.REGULAR_MESSAGE, response=response_message.content
                )
        except Exception as e:
            logger.error(f"LLM failed: {e}", exc_info=True)
            return RunConversationResponse(
                status=StatusCode.LLM_ERROR,
                response="Sorry, your request failed. Something went wrong with the LLM. Please try again.",
            )

    async def call_tool(self, fn, args, user_onc_token):
        try:
            return await fn(**args, user_onc_token=user_onc_token)
        except TypeError:
            # fallback if fn doesn't accept user_onc_token
            return await fn(**args)


async def main():

    env = Environment()
    RAG_instance = RAG(env)
    print("RAG instance created successfully.")
    try:
        LLM_Instance = LLM(env=env, RAG_instance=RAG_instance)  # Create an instance of the LLM class
        user_prompt = input("Enter your first question (or 'exit' to quit): ")
        chatHistory = []
        while user_prompt not in ["exit", "quit"]:
            response = await LLM_Instance.run_conversation(userPrompt=user_prompt, user_onc_token = os.getenv("ONC_TOKEN"), chatHistory=chatHistory)
            print(response)
            response = {"role": "system", "content": response}
            user_prompt = input("Enter your next question (or 'exit' to quit): ")

    except Exception as e:
        print("Error occurred:", e)


if __name__ == "__main__":
    asyncio.run(main())<|MERGE_RESOLUTION|>--- conflicted
+++ resolved
@@ -6,11 +6,8 @@
 import asyncio
 from LLM.Environment import Environment
 import pandas as pd
-<<<<<<< HEAD
 from langchain_community.cross_encoders import HuggingFaceCrossEncoder
 import os
-=======
->>>>>>> 379a09bf
 
 from LLM.Constants.status_codes import StatusCode
 from LLM.Constants.tool_descriptions import toolDescriptions
@@ -131,11 +128,8 @@
 
             # print("Messages: ", messages)
 
-<<<<<<< HEAD
-            vectorDBResponse,qa_docs = self.RAG_instance.get_documents(userPrompt)
-=======
-            vectorDBResponse = self.RAG_instance.get_documents(user_prompt)
->>>>>>> 379a09bf
+
+            vectorDBResponse,qa_docs = self.RAG_instance.get_documents(user_prompt)
             print("Vector DB Response:", vectorDBResponse)
             if isinstance(vectorDBResponse, pd.DataFrame):
                 if vectorDBResponse.empty:
@@ -179,24 +173,9 @@
                 """
                 messages.append({"role": "system", "content": styling_prompt})
 
-            # messages.append({"role": "system", "content": vector_content})
-            # print("Vector DB Response:", vector_content)
-            # messages = [
-            #     {
-            #         "role": "system",
-            #         "content": startingPrompt,
-            #     },
-            #     {"role": "assistant", "content": vector_content},
-            #     *chatHistory,
-            #     {
-            #         "role": "user",
-            #         "content": userPrompt,
-            #     },
-            # ]
-
             messages.append({
                 "role": "user",
-                "content": userPrompt,
+                "content": user_prompt,
             })
 
             response = self.client.chat.completions.create(
@@ -398,6 +377,7 @@
                         "role": "user",
                         "content": user_prompt,
                     },
+                    *toolMessages,  # Add tool messages to the conversation
                 ]
                 second_response = self.client.chat.completions.create(
                     model=self.model,
@@ -446,9 +426,9 @@
     try:
         LLM_Instance = LLM(env=env, RAG_instance=RAG_instance)  # Create an instance of the LLM class
         user_prompt = input("Enter your first question (or 'exit' to quit): ")
-        chatHistory = []
+        chat_history = []
         while user_prompt not in ["exit", "quit"]:
-            response = await LLM_Instance.run_conversation(userPrompt=user_prompt, user_onc_token = os.getenv("ONC_TOKEN"), chatHistory=chatHistory)
+            response = await LLM_Instance.run_conversation(user_prompt=user_prompt, user_onc_token = os.getenv("ONC_TOKEN"), chat_history=chat_history)
             print(response)
             response = {"role": "system", "content": response}
             user_prompt = input("Enter your next question (or 'exit' to quit): ")
