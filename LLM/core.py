import json
import logging
import sys
from collections import OrderedDict
from datetime import datetime

import pandas as pd

from LLM.Constants.status_codes import StatusCode
from LLM.Constants.tool_descriptions import toolDescriptions
from LLM.data_download import generate_download_codes
from LLM.RAG import RAG
from LLM.schemas import ObtainedParamsDictionary, RunConversationResponse
from LLM.tools_sprint1 import (
    get_active_instruments_at_cambridge_bay,
    # get_time_range_of_available_data,
    get_daily_sea_temperature_stats_cambridge_bay,
    get_deployed_devices_over_time_interval,
    get_time_range_of_available_data,
    # get_properties_at_cambridge_bay,
)
from LLM.tools_sprint2 import (
    get_daily_air_temperature_stats_cambridge_bay,
    get_ice_thickness,
    get_oxygen_data_24h,
    # get_ship_noise_acoustic_for_date,
    get_wind_speed_at_timestamp,
)

logger = logging.getLogger(__name__)

sys.modules["LLM"] = sys.modules[__name__]


class LLM:
    def __init__(self, env, *, RAG_instance=None):
        self.env = env
        self.client = env.get_client()
        self.model = env.get_model()
        self.RAG_instance: RAG = RAG_instance or RAG(env=self.env)
        self.available_functions = {
            # "get_properties_at_cambridge_bay": get_properties_at_cambridge_bay,
            "get_daily_sea_temperature_stats_cambridge_bay": get_daily_sea_temperature_stats_cambridge_bay,
            "get_deployed_devices_over_time_interval": get_deployed_devices_over_time_interval,
            "get_active_instruments_at_cambridge_bay": get_active_instruments_at_cambridge_bay,
            "generate_download_codes": generate_download_codes,
            "get_daily_air_temperature_stats_cambridge_bay": get_daily_air_temperature_stats_cambridge_bay,
            "get_oxygen_data_24h": get_oxygen_data_24h,
            # "get_ship_noise_acoustic_for_date": get_ship_noise_acoustic_for_date,
            "get_wind_speed_at_timestamp": get_wind_speed_at_timestamp,
            "get_ice_thickness": get_ice_thickness,
<<<<<<< HEAD
=======
            "get_scalar_data": get_scalar_data,
            "get_time_range_of_available_data": get_time_range_of_available_data,
>>>>>>> 6b27fcec
        }

    async def run_conversation(
        self,
        user_prompt: str,
        user_onc_token: str,
        chat_history: list[dict] = [],
        obtained_params: ObtainedParamsDictionary = ObtainedParamsDictionary(),
        previous_vdb_ids: list[str] = [],
    ) -> RunConversationResponse:
        try:
            CurrentDate = datetime.now().strftime("%Y-%m-%d")
            startingPrompt = f"""
                You are a helpful assistant for Ocean Networks Canada that uses tools to answer user queries when needed.

                Today’s date is {CurrentDate}. You can CHOOSE to use the given tools to obtain the data needed to answer the prompt and provide the results IF that is required.

                You MUST prioritize information provided to you via previous assistant messages (such as search results or sensor descriptions) before using any tools.

                You should ONLY use the data download tool/generate_download_codes tool or any other time-series-related tool when the user:
                - explicitly asks to download or retrieve data,
                - requests measurements, time series, plots, or values over a date or time range,
                - or provides specific parameters like `dateFrom`, `dateTo`, or timestamp values.

                Do NOT use the data download tool/generate_download_codes tool if the user does not request to download data.

                IGNORE messaging history about downloading data when the user is not explicitly asking to download data and the previous data download was successful.

                Even if valid parameters (such as `deviceCategoryCode`, `dataProductCode`, or `locationCode`) are present in the conversation or from the vector search, do NOT assume the user wants data. The presence of these parameters is common and should be treated as context only.

                Do NOT use any data-fetching tools for general, conceptual, or sensor-related questions if relevant information has already been provided (e.g., from a vector search or assistant message).

                When the user describes how the data should be summarized:
                - If they say "average", "averages per minute", "mean values", or similar, set `dpo_resample` to `"average"`.
                - If they say "min and max", "extremes", or "range values", set `dpo_resample` to `"minMax"`.
                - If they say "min, max, and average", or ask for all three statistics per interval, set `dpo_resample` to `"minMaxAvg"`.

                Do not guess. Only set `dpo_resample` if the user's language clearly matches one of these resampling strategies. Otherwise, omit it or use "none".

                Listing or describing sensors is enough to answer most conceptual questions — you should NOT follow up by trying to download or offer data unless the user has clearly asked for it.

                If the user wants an example of data, you should return the data retrieved from the relevant tools or APIs.

                Convert Time fields to the following format: `YYYY-MM-DD HH:MM:SS` (e.g., from `2023-10-01T12:00:00.000Z` To `2023-10-01 12:00:00` ).
                
                You must not speculate, infer unavailable values, or offer additional analysis unless explicitly asked.

                Do not summarize or interpret data unless explicitly asked.

                If the user asks whether a type of data or measurement is available at a given observatory or location, respond with a simple yes or no based on your knowledge of the vector search information. Do NOT call data retrieval functions in response to such questions.

                After every answer you give—no matter what the topic is—you MUST end your response with a warm, natural follow-up like:
                “Is there anything else I can help you with?” or “Let me know if you have any other questions!”

                This closing line is required even if the user just says “thanks” or ends the conversation.

                If the user says something like “thanks” or “goodbye”, you should still respond with a friendly closing line like:
                “You’re welcome! If you have any more questions in the future, feel free to ask. Have a great day!” or “Goodbye! If you need anything else, just let me know!”

                You may use tools when required to answer user questions. Do not describe what you *will* do — only use tools if needed.

                You MUST explicitly include the name “Cambridge Bay” in your response whenever tool results are based on data from that location. Do not use vague phrases like “the Arctic” or “polar regions.” You must also clearly state the date range used in the tool query (e.g., dateFrom and dateTo). If the dateFrom and dateTo values fall on the same day, say that the data was sampled on that day rather than referring to a date range. 

                When a tool is used, do not guess or assume what it might return. Do not speculate or reason beyond the returned result. However, you may output the tool’s result in your response and format it clearly for the user, as long as you do not add new interpretations or steps.

                You are NEVER required to generate code in any language.

                NEVER use a dateFrom or dateTo value that is in the future.

                Do NOT add follow-up suggestions, guesses, or recommendations.

                DO NOT guess what parameters the user might want to use for data download requests.

                DO NOT guess what the tool might return.  
                DO NOT say "I will now use the tool."  
                DO NOT try to reason about data availability.

                If the user requests an example of data without specifying the `dateFrom` or `dateTo` parameters, use the most recent available dates for the requested device.
            """

            # print("Messages: ", messages)
            sources = []
            (vectorDBResponse, point_ids) = self.RAG_instance.get_documents(
                user_prompt, previous_vdb_ids
            )
            print("Vector DB Response:", vectorDBResponse)
            sources = []
            if isinstance(vectorDBResponse, pd.DataFrame):
                if vectorDBResponse.empty:
                    vector_content = ""
                else:
                    if "sources" in vectorDBResponse.columns:
                        # we need a list of sources to return with the LLM response
                        sources = vectorDBResponse["sources"].tolist()
                    # Convert DataFrame to a more readable format
                    vector_content = vectorDBResponse.to_string(index=False)
            else:
                vector_content = str(vectorDBResponse)
            # print("Vector DB Response:", vector_content)
            messages = [
                {
                    "role": "system",
                    "content": startingPrompt,
                },
                {"role": "assistant", "content": vector_content},
                *chat_history,
                {
                    "role": "user",
                    "content": user_prompt,
                },
            ]

            response = self.client.chat.completions.create(
                model=self.model,  # LLM to use
                messages=messages,  # Includes Conversation history
                stream=False,
                tools=toolDescriptions,  # Available tools (i.e. functions) for our LLM to use
                tool_choice="auto",  # Let our LLM decide when to use tools
                max_completion_tokens=4096,  # Maximum number of tokens to allow in our response
                temperature=0,  # A temperature of 1=default balance between randomnes and confidence. Less than 1 is less randomness, Greater than is more randomness
            )

            response_message = response.choices[0].message
            tool_calls = response_message.tool_calls
            print("First Response from LLM:", response_message.content)
            # print(tool_calls)
            doing_data_download = False
            if tool_calls:
                # print("Tool calls detected, processing...")
                # print("tools calls:", tool_calls)
                tool_calls = list(
                    OrderedDict(
                        ((call.id, call.function.name, call.function.arguments), call)
                        for call in tool_calls
                    ).values()
                )
                print("Unique tool calls:", tool_calls)
                toolMessages = []
                for tool_call in tool_calls:
                    # print(tool_call)
                    # print()
                    function_name = tool_call.function.name

                    if function_name in self.available_functions:
                        if function_name == "generate_download_codes":
                            # Special case for download codes
                            print("Generating download codes...")
                            doing_data_download = True
                        try:
                            function_args = json.loads(tool_call.function.arguments)
                        except json.JSONDecodeError:
                            function_args = {}
                        print(
                            f"Calling function: {function_name} with args: {function_args}"
                        )
                        if doing_data_download:
                            print("function_args: ", function_args)
                            # print("**function_args: ",**function_args)
                            function_args["obtainedParams"] = obtained_params

                        function_response = await self.call_tool(
                            self.available_functions[function_name],
                            function_args or {},
                            user_onc_token=user_onc_token or self.env.get_onc_token(),
                        )
                        print("Function response:", function_response)
                        if doing_data_download:
                            DataDownloadStatus = function_response.get("status")
                            if DataDownloadStatus == StatusCode.PARAMS_NEEDED:
                                print(
                                    "Download parameters needed, returning response now"
                                )
                                obtained_params: ObtainedParamsDictionary = (
                                    function_response.get("obtainedParams", {})
                                )
                                print("Obtained parameters:", obtained_params)
                                print("Obtained parameters:", type(obtained_params))
                                # Return a response indicating that Paramaters are needed
                                return RunConversationResponse(
                                    status=StatusCode.PARAMS_NEEDED,
                                    response=function_response.get("response"),
                                    obtainedParams=obtained_params,
                                    sources=sources,
                                    point_ids=point_ids,
                                )
                            elif (
                                DataDownloadStatus
                                == StatusCode.PROCESSING_DATA_DOWNLOAD
                            ):
                                print("download done so returning response now")
                                dpRequestId = function_response.get("dpRequestId")
                                doi = function_response.get("doi", "No DOI available")
                                citation = function_response.get(
                                    "citation", "No citation available"
                                )
                                # Return a response indicating that the download is being processed
                                return RunConversationResponse(
                                    status=StatusCode.PROCESSING_DATA_DOWNLOAD,
                                    response=function_response.get(
                                        "response", "Your download is being processed."
                                    ),
                                    dpRequestId=dpRequestId,
                                    doi=doi,
                                    citation=citation,
                                    obtainedParams=obtained_params,
                                    urlParamsUsed=function_response.get(
                                        "urlParamsUsed", {}
                                    ),
                                    baseUrl=function_response.get(
                                        "baseUrl",
                                        "https://data.oceannetworks.ca/api/dataProductDelivery/request?",
                                    ),
                                    sources=sources,
                                    point_ids=point_ids,
                                )
                            elif (
                                DataDownloadStatus
                                == StatusCode.ERROR_WITH_DATA_DOWNLOAD
                            ):
                                print("Download error so returning response now")
                                obtained_params: ObtainedParamsDictionary = (
                                    function_response.get("obtainedParams", {})
                                )
                                # Return a response indicating that there was an error with the download
                                return RunConversationResponse(
                                    status=StatusCode.ERROR_WITH_DATA_DOWNLOAD,
                                    response=function_response.get(
                                        "response",
                                        "An error occurred while processing your download request.",
                                    ),
                                    obtainedParams=obtained_params,
                                    urlParamsUsed=function_response.get(
                                        "urlParamsUsed", {}
                                    ),
                                    baseUrl=function_response.get(
                                        "baseUrl",
                                        "https://data.oceannetworks.ca/api/dataProductDelivery/request?",
                                    ),
                                    sources=sources,
                                    point_ids=point_ids,
                                )
                        elif doing_scalar_request:
                            scalarRequestStatus = function_response.get("status")
                            if scalarRequestStatus == StatusCode.PARAMS_NEEDED:
                                print(
                                    "Scalar request parameters needed, returning response now"
                                )
                                obtained_params: ObtainedParamsDictionary = (
                                    function_response.get("obtainedParams", {})
                                )
                                # Return a response indicating that Paramaters are needed
                                return RunConversationResponse(
                                    status=StatusCode.PARAMS_NEEDED,
                                    response=function_response.get("response"),
                                    obtainedParams=obtained_params,
                                    sources=sources,
                                    point_ids=point_ids,
                                )
                            elif scalarRequestStatus == StatusCode.DEPLOYMENT_ERROR:
                                print(
                                    "Scalar request parameters needed, returning response now"
                                )
                                obtained_params: ObtainedParamsDictionary = (
                                    function_response.get("obtainedParams", {})
                                )
                                print(function_response.get("result"))
                                # Return a response indicating that Paramaters are needed
                                return RunConversationResponse(
                                    status=StatusCode.DEPLOYMENT_ERROR,
                                    response=function_response.get("response"),
                                    obtainedParams=obtained_params,
                                    urlParamsUsed=function_response.get(
                                        "urlParamsUsed", {}
                                    ),
                                    baseUrl=function_response.get(
                                        "baseUrl",
                                        "https://data.oceannetworks.ca/api/scalardata/location",
                                    ),
                                    sources=sources,
                                    point_ids=point_ids,
                                )
                            elif scalarRequestStatus == StatusCode.NO_DATA:
                                print("No data returned.")
                                obtained_params: ObtainedParamsDictionary = (
                                    function_response.get("obtainedParams", {})
                                )
                                print("Obtained parameters:", obtained_params)
                                print("Obtained parameters:", type(obtained_params))
                                # Return a response indicating that Paramaters are needed
                                return RunConversationResponse(
                                    status=StatusCode.DEPLOYMENT_ERROR,
                                    response=function_response.get("description"),
                                    obtainedParams=obtained_params,
                                    urlParamsUsed=function_response.get(
                                        "urlParamsUsed", {}
                                    ),
                                    baseUrl=function_response.get(
                                        "baseUrl",
                                        "https://data.oceannetworks.ca/api/scalardata/location",
                                    ),
                                    sources=sources,
                                    point_ids=point_ids,
                                )
                            elif scalarRequestStatus == StatusCode.SCALAR_REQUEST_ERROR:
                                print("No data returned.")
                                obtained_params: ObtainedParamsDictionary = (
                                    function_response.get("obtainedParams", {})
                                )
                                print("Obtained parameters:", obtained_params)
                                print("Obtained parameters:", type(obtained_params))
                                # Return a response indicating that Paramaters are needed
                                return RunConversationResponse(
                                    status=StatusCode.SCALAR_REQUEST_ERROR,
                                    response=function_response.get("response"),
                                    obtainedParams=obtained_params,
                                    urlParamsUsed=function_response.get(
                                        "urlParamsUsed", {}
                                    ),
                                    baseUrl=function_response.get(
                                        "baseUrl",
                                        "https://data.oceannetworks.ca/api/scalardata/location",
                                    ),
                                    sources=sources,
                                    point_ids=point_ids,
                                )
                        # Not doing data download or scalar request is successful so clearing the obtainedParams
                        obtained_params: ObtainedParamsDictionary = (
                            ObtainedParamsDictionary()
                        )

                        toolMessages.append(
                            {
                                "tool_call_id": tool_call.id,
                                "role": "tool",  # Indicates this message is from tool use
                                "name": function_name,
                                "content": json.dumps(
                                    function_response.get("response", "")
                                ),
                            }
                        )  # May be able to use this for getting most recent data if needed.
                # print("Messages after tool calls:", messages)
                secondLLMCallStartingPrompt = f"""
                    You are a helpful assistant for Ocean Networks Canada that uses tools to answer user queries when needed.

                    Today’s date is {CurrentDate}. GIVEN the tools responses create a valuable response based on the users input.

                    Do NOT use any data-fetching tools for general, conceptual, or sensor-related questions if relevant information has already been provided (e.g., from a vector search or assistant message).

                    ALWAYS tell the user what the data is about, what it represents, and how to interpret it.

                    ALWAYS When responding, begin by restating or summarizing the user's request in your own words before providing the answer.

                    You may include the tool result in your reply, formatted clearly and conversationally. Time series or tabular data MUST be rendered as a markdown table with headers, where each row corresponds to one time point and each column corresponds to a variable. Use readable formatting — for example:


                    | Time                      | [Measurement Name] (units) |
                    |---------------------------|----------------------------|
                    |    YYYY-MM-DD HH:MM:SS    | [value1]                   |
                    |    YYYY-MM-DD HH:MM:SS    | [value2]                   |

                    Only include the most relevant columns (usually no more than 2–4). If the result is long, truncate it to the first 24 rows and note that more data is available. Do not summarize or interpret the table unless the user asks.

                    IF you get results from two or more tools, you MUST display or combine the results into a single response. For example: if you get air and sea stats then display both if the user didnt just ask for one or the other.

                    Convert Time fields to the following format: `YYYY-MM-DD HH:MM:SS` (e.g., from `2023-10-01T12:00:00.000Z` To `2023-10-01 12:00:00` ).

                    IF you get results from two or more tools, you MUST display or combine the results into a single response. For example: if you get air and sea stats then display both if the user didnt just ask for one or the other.
                    
                    You must not speculate, infer unavailable values, or offer additional analysis unless explicitly asked.

                    Do not summarize or interpret data unless explicitly asked.

                    If the user asks whether a type of data or measurement is available at a given observatory or location, respond with a simple yes or no based on the given message context.

                    After every answer you give—no matter what the topic is—you MUST end your response with a warm, natural follow-up like:
                    “Is there anything else I can help you with?” or “Let me know if you have any other questions!”

                    This closing line is required even if the user just says “thanks” or ends the conversation.

                    If the user says something like “thanks” or “goodbye”, you should still respond with a friendly closing line like:
                    “You’re welcome! If you have any more questions in the future, feel free to ask. Have a great day!” or “Goodbye! If you need anything else, just let me know!”

                    When a tool is used, do not guess or assume what it might return. Do not speculate or reason beyond the returned result. However, you may output the tool’s result in your response and format it clearly for the user, as long as you do not add new interpretations or steps.

                    You MUST explicitly include the name “Cambridge Bay” in your response whenever tool results are based on data from that location. Do not use vague phrases like “the Arctic” or “polar regions.” You must also clearly state the date range used in the tool query (e.g., dateFrom and dateTo). If the dateFrom and dateTo values fall on the same day, say that the data was sampled on that day rather than referring to a date range.

                    You are NEVER required to generate code in any language.

                    NEVER use a dateFrom or dateTo value that is in the future.

                    Do NOT add follow-up suggestions, guesses, or recommendations.

                    DO NOT guess what parameters the user might want to use for data download requests.

                    DO NOT say "I will now use the tool."  
                    DO NOT try to reason about data availability.
                """
                messagesNoContext = [
                    {
                        "role": "system",
                        "content": secondLLMCallStartingPrompt,
                    },
                    {"role": "assistant", "content": vector_content},
                    *toolMessages,  # Add tool messages to the conversation
                    {
                        "role": "user",
                        "content": user_prompt,
                    },
                ]
                second_response = self.client.chat.completions.create(
                    model=self.model,
                    messages=messagesNoContext,  # Conversation history without context and different starting system prompt
                    max_completion_tokens=4096,
                    temperature=0,
                    stream=False,
                )  # Calls LLM again with all the data from all functions
                # Return the final response
                print("Second response: ", second_response.choices[0].message)
                response = second_response.choices[0].message.content
                return RunConversationResponse(
                    status=StatusCode.REGULAR_MESSAGE,
                    response=response,
                    obtainedParams=obtained_params,
                    urlParamsUsed=function_response.get("urlParamsUsed", {}),
                    baseUrl=function_response.get(
                        "baseUrl",
                        "",
                    ),
                    sources=sources,
                    point_ids=point_ids,
                )
            else:
                print(response_message)
                return RunConversationResponse(
                    status=StatusCode.REGULAR_MESSAGE,
                    response=response_message.content,
                    sources=sources,
                    obtainedParams=obtained_params,
                    point_ids=point_ids,
                )
        except Exception as e:
            logger.error(f"LLM failed: {e}", exc_info=True)
            return RunConversationResponse(
                status=StatusCode.LLM_ERROR,
                response="Sorry, your request failed. Something went wrong with the LLM. Please try again.",
                obtainedParams=obtained_params,
                sources=sources,
                point_ids=point_ids,
            )

    async def call_tool(self, fn, args, user_onc_token):
        try:
            return await fn(**args, user_onc_token=user_onc_token)
        except TypeError:
            # fallback if fn doesn't accept user_onc_token
            return await fn(**args)<|MERGE_RESOLUTION|>--- conflicted
+++ resolved
@@ -49,11 +49,8 @@
             # "get_ship_noise_acoustic_for_date": get_ship_noise_acoustic_for_date,
             "get_wind_speed_at_timestamp": get_wind_speed_at_timestamp,
             "get_ice_thickness": get_ice_thickness,
-<<<<<<< HEAD
-=======
             "get_scalar_data": get_scalar_data,
             "get_time_range_of_available_data": get_time_range_of_available_data,
->>>>>>> 6b27fcec
         }
 
     async def run_conversation(
