import json
import logging
import sys
from collections import OrderedDict
from datetime import datetime

import pandas as pd

from LLM.Constants.status_codes import StatusCode
from LLM.Constants.system_prompts import (
    first_LLM_prompt,
    generate_system_prompt,
    second_LLM_prompt,
)
from LLM.Constants.tool_descriptions import toolDescriptions
from LLM.Constants.utils import (
    create_user_call,
    handle_data_download,
    handle_scalar_request,
)
from LLM.data_download import generate_download_codes
from LLM.general_data import get_scalar_data
from LLM.RAG import RAG
from LLM.schemas import ObtainedParamsDictionary, RunConversationResponse, ToolCall
from LLM.tools_sprint1 import (
    get_active_instruments_at_cambridge_bay,
    get_daily_sea_temperature_stats_cambridge_bay,
    get_deployed_devices_over_time_interval,
    get_time_range_of_available_data,
    # get_properties_at_cambridge_bay,
)
from LLM.tools_sprint2 import (
    get_daily_air_temperature_stats_cambridge_bay,
    get_ice_thickness,
    get_oxygen_data_24h,
    get_wind_speed_at_timestamp,
)

logger = logging.getLogger(__name__)

sys.modules["LLM"] = sys.modules[__name__]


class LLM:
    def __init__(self, env, *, RAG_instance=None):
        self.env = env
        self.client = env.get_client()
        self.model = env.get_model()
        self.RAG_instance: RAG = RAG_instance or RAG(env=self.env)
        self.available_functions = {
            # "get_properties_at_cambridge_bay": get_properties_at_cambridge_bay,
            "get_daily_sea_temperature_stats_cambridge_bay": get_daily_sea_temperature_stats_cambridge_bay,
            "get_deployed_devices_over_time_interval": get_deployed_devices_over_time_interval,
            "get_active_instruments_at_cambridge_bay": get_active_instruments_at_cambridge_bay,
            "generate_download_codes": generate_download_codes,
            "get_daily_air_temperature_stats_cambridge_bay": get_daily_air_temperature_stats_cambridge_bay,
            "get_oxygen_data_24h": get_oxygen_data_24h,
            "get_wind_speed_at_timestamp": get_wind_speed_at_timestamp,
            "get_ice_thickness": get_ice_thickness,
            "get_scalar_data": get_scalar_data,
            "get_time_range_of_available_data": get_time_range_of_available_data,
        }

    async def get_vectorDB_content(
        self, user_prompt: str, previous_vdb_ids: list[str] = []
    ):
        (vectorDBResponse, point_ids) = self.RAG_instance.get_documents(
            user_prompt, previous_vdb_ids
        )
        print("Vector DB Response:", vectorDBResponse)
        sources = []
        if isinstance(vectorDBResponse, pd.DataFrame):
            if vectorDBResponse.empty:
                vector_content = ""
            else:
                if "sources" in vectorDBResponse.columns:
                    # we need a list of sources to return with the LLM response
                    sources = vectorDBResponse["sources"].tolist()
                # Convert DataFrame to a more readable format
                vector_content = vectorDBResponse.to_string(index=False)
        else:
            vector_content = str(vectorDBResponse)
        print("FULL Vector DB Response:", vector_content)

        return sources, point_ids, vector_content

    async def run_conversation(
        self,
        user_prompt: str,
        user_onc_token: str,
        chat_history: list[dict] = [],
        obtained_params: ObtainedParamsDictionary = ObtainedParamsDictionary(),
        previous_vdb_ids: list[str] = [],
    ) -> RunConversationResponse:
        point_ids = None
        try:
            current_date = datetime.now().strftime("%Y-%m-%d")
            startingPrompt = generate_system_prompt(
                first_LLM_prompt,
                context={
                    "current_date": current_date,
                },
            )
            # If the user requests an example of data without specifying the `dateFrom` or `dateTo` parameters, use the most recent available dates for the requested device.

            sources, point_ids, vector_content = await self.get_vectorDB_content(
                user_prompt, previous_vdb_ids=previous_vdb_ids
            )

            if (
                len(chat_history) > 0
            ):  # if its not the first message in the conversation
                # Check if the new user prompt is related to the previous conversation. If its not then remove conversation history. If it is then keep the conversation history.
                contextPrompt = f"""User’s new question: {user_prompt}
                    Previous conversation snippet: {chat_history}

                    Is this new question related to previous conversation? Answer yes or no.
                    Note: it is not related if the previous conversation was about a different device or data product.
                """
                messages = [{"role": "system", "content": contextPrompt}]
                keepContext = self.client.chat.completions.create(
                    model=self.model,  # LLM to use
                    messages=messages,  # Includes Conversation history
                    stream=False,
                    max_completion_tokens=1,  # Maximum number of tokens to allow in our response
                    temperature=0,  # A temperature of 1=default balance between randomnes and confidence. Less than 1 is less randomness, Greater than is more randomness
                )
                print("Keep context response:", keepContext.choices[0].message.content)
                if keepContext.choices[0].message.content.lower() == "no":
                    chat_history = []

            # qa_docs = self.RAG_instance.get_qa_docs(user_prompt)

            # if isinstance(qa_docs, pd.DataFrame):
            #     if qa_docs.empty:
            #         qa_reference = ""
            #     else:
            #         qa_reference = qa_docs.to_string(index=False)
            # else:
            #     qa_reference = str(qa_docs)
            # styling_prompt = ""

            # if qa_reference:
            #     styling_prompt = f"""
            #     The following responses are ONLY used for styling and tone references.
            #     DO NOT use the information and data in these responses to generate your own responses.
            #     Examples for styling guidance:
            #     {qa_reference}
            #     """

            messages = [
                # {
                #     "role": "system",
                #     "content": styling_prompt,
                # },
                {
                    "role": "system",
                    "content": startingPrompt,
                },
                *chat_history,
                {
                    "role": "user",
                    "content": create_user_call(
                        user_prompt=user_prompt, vector_content=vector_content
                    ),
                },
            ]
            # print("Messages before tool calls:", messages)

            response = self.client.chat.completions.create(
                model=self.model,  # LLM to use
                messages=messages,  # Includes Conversation history
                stream=False,
                tools=toolDescriptions,  # Available tools (i.e. functions) for our LLM to use
                tool_choice="auto",  # Let our LLM decide when to use tools
                max_completion_tokens=4096,  # Maximum number of tokens to allow in our response
                temperature=0,  # A temperature of 1=default balance between randomnes and confidence. Less than 1 is less randomness, Greater than is more randomness
            )

            response_message = response.choices[0].message
            tool_calls = response_message.tool_calls
            # print("First Response from LLM:", response_message.content)
            # print(tool_calls)
            doing_data_download = False
            doing_scalar_request = False
            if tool_calls:
                # print("Tool calls detected, processing...")
                # print("tools calls:", tool_calls)
                tool_calls = list(
                    OrderedDict(
                        ((call.id, call.function.name, call.function.arguments), call)
                        for call in tool_calls
                    ).values()
                )
                print("Unique tool calls:", tool_calls)
                toolMessages = []
                for tool_call in tool_calls:
                    # print()
                    function_name = tool_call.function.name

                    if function_name in self.available_functions:
                        if function_name == "generate_download_codes":
                            # Special case for download codes
                            # print("Generating download codes...")
                            doing_data_download = True
                        if function_name == "get_scalar_data":
                            # print("Doing Scalar request...")
                            doing_scalar_request = True
                        try:
                            function_args = json.loads(tool_call.function.arguments)
                        except json.JSONDecodeError:
                            function_args = {}
                        print(
                            f"Calling function: {function_name} with args: {function_args}"
                        )
                        function_args_no_obtained_params = (
                            function_args.copy() if function_args else {}
                        )
                        if doing_data_download or doing_scalar_request:
                            # print("function_args: ", function_args)
                            # print("**function_args: ",**function_args)
                            function_args["obtainedParams"] = obtained_params

                        function_response = await self.call_tool(
                            self.available_functions[function_name],
                            function_args or {},
                            user_onc_token=user_onc_token or self.env.get_onc_token(),
                        )
                        print("Function response:", function_response)
                        if doing_data_download:
                            return handle_data_download(
                                function_response, sources, point_ids=point_ids
                            )
                        elif doing_scalar_request:
                            scalarRequestStatus = function_response.get("status")
                            if scalarRequestStatus != StatusCode.REGULAR_MESSAGE:
                                return handle_scalar_request(
                                    function_response,
                                    sources,
                                    scalarRequestStatus,
                                    point_ids=point_ids,
                                )
                        # Not doing data download or scalar request is successful so clearing the obtainedParams
                        obtained_params: ObtainedParamsDictionary = (
                            ObtainedParamsDictionary()
                        )

                        toolMessages.append(
                            ToolCall(
                                function_name=function_name,
                                arguments=json.dumps(
                                    function_args_no_obtained_params
                                ),  # maybe try with and without obtainedParams to see if better or worse
                                response=json.dumps(
                                    function_response.get("response", "")
                                ),
                            )
                        )
                        # toolMessages.append(
                        #     {
                        #         "role": "assistant",
                        #         "tool_call": {
                        #             "name": function_name,
                        #             "arguments": function_args_no_obtained_params,
                        #         }
                        #     }
                        # )
                        # toolMessages.append(
                        #     {
                        #         "role": "tool",  # Indicates this message is from tool use
                        #         "name": function_name,
                        #         "content": json.dumps(
                        #             function_response.get("response", "")
                        #         ),
                        #     }
                        # )  # May be able to use this for getting most recent data if needed.
                # print("Messages after tool calls:", messages)
                secondLLMCallStartingPrompt = generate_system_prompt(
                    second_LLM_prompt,
                    context={
                        "current_date": current_date,
                    },
                )

                userInput = create_user_call(
                    user_prompt=user_prompt,
                    vector_content=vector_content,
                    toolInfo=toolMessages,
                )
                messagesNoContext = [
                    # {"role": "system", "content": styling_prompt},
                    {
                        "role": "system",
                        "content": secondLLMCallStartingPrompt,
                    },
                    {"role": "user", "content": userInput},
                ]
                # print("Messages without context:", messagesNoContext)
                second_response = self.client.chat.completions.create(
                    model=self.model,
                    messages=messagesNoContext,  # Conversation history without context and different starting system prompt
                    max_completion_tokens=4096,
                    temperature=0,
                    stream=False,
                )  # Calls LLM again with all the data from all functions
                # Return the final response
                # print("Second response: ", second_response.choices[0].message)
                response = second_response.choices[0].message.content
                return RunConversationResponse(
                    status=StatusCode.REGULAR_MESSAGE,
                    response=response,
                    obtainedParams=obtained_params,
                    urlParamsUsed=function_response.get("urlParamsUsed", {}),
                    baseUrl=function_response.get(
                        "baseUrl",
                        "",
                    ),
                    sources=sources,
                    point_ids=point_ids,
                )
            else:
                # print(response_message)
                return RunConversationResponse(
                    status=StatusCode.REGULAR_MESSAGE,
                    response=response_message.content,
                    sources=sources,
                    obtainedParams=obtained_params,
                    point_ids=point_ids,
                )
        except Exception as e:
            logger.error(f"LLM failed: {e}", exc_info=True)
            return RunConversationResponse(
                status=StatusCode.LLM_ERROR,
                response="Sorry, your request failed. Something went wrong with the LLM. Please try again.",
                obtainedParams=obtained_params,
<<<<<<< HEAD
                sources=sources if sources else [],
                point_ids=point_ids,
=======
                sources=sources,
                point_ids=point_ids if point_ids else previous_vdb_ids,
>>>>>>> 54a9b2d0
            )

    async def call_tool(self, fn, args, user_onc_token):
        try:
            return await fn(**args, user_onc_token=user_onc_token)
        except TypeError:
            # fallback if fn doesn't accept user_onc_token
            return await fn(**args)<|MERGE_RESOLUTION|>--- conflicted
+++ resolved
@@ -333,13 +333,8 @@
                 status=StatusCode.LLM_ERROR,
                 response="Sorry, your request failed. Something went wrong with the LLM. Please try again.",
                 obtainedParams=obtained_params,
-<<<<<<< HEAD
                 sources=sources if sources else [],
-                point_ids=point_ids,
-=======
-                sources=sources,
                 point_ids=point_ids if point_ids else previous_vdb_ids,
->>>>>>> 54a9b2d0
             )
 
     async def call_tool(self, fn, args, user_onc_token):
