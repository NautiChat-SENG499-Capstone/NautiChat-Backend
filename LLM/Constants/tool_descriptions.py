--- conflicted
+++ resolved
@@ -439,26 +439,7 @@
         "type": "function",
         "function": {
             "name": "get_scalar_data",
-<<<<<<< HEAD
-            "description": (
-                "Call this function ONLY when the user has explicitly requested for scalar data. Pass only the"
-                " parameters that the user has explicitly provided. Do NOT guess, assume, or add any missing parameters."
-                " If the user has not provided dateFrom or dateTo, do NOT include them. The function will handle missing"
-                " parameters appropriately. You should only call this function when you are certain the user wants scalar data."
-                " Otherwise, do NOT call it." # Get the deviceCategoryCode at a certain locationCode at Cambridge Bay in a propertyCode
-                # with a resamplePeriod and resampleType, so that users can request scalar data over a specified time period. Returns the
-                # result of a scalar data request. This function performs a data request to the ONC API, then returns the data to the LLM.
-                #  If this function is called, the LLM will only provide the parameters the user has explicitly given. DO NOT guess, assume,
-                # or invent any parameters. DO NOT add any parameters unless they're explicitly given. If parameters are missing, the function
-                # will handle asking the user for them. If that device isn't deployed at that time, the LLM will respond with the deployment times.
-                # If there is no data from the device during a deployed time, the LLM will tell the user and not invent data. Returns: result (str):
-                # The result of the data request. Args: deviceCategoryCode (str): An ONC-defined code identifying the type of device; locationCode (str):
-                # An ONC-defined code identifying the location of the device; propertyCode (str): An ONC-defined code identifying the type of data being
-                # requested; dateFrom (str): The start date of the data request in ISO 8601 format; dateTo (str): The end date of the data request in ISO 8601 format."
-            ),
-=======
             "description": "Call this function ONLY when the user has explicitly requested for scalar data. Pass only the parameters that the user has explicitly provided. Do NOT guess, assume, or add any missing parameters. If the user has not provided dateFrom or dateTo, do NOT include them. The function will handle missing parameters appropriately. You should only call this function when you are certain the user wants scalar data. Otherwise, do NOT call it.",  # Get the deviceCategoryCode at a certain locationCode at Cambridge Bay in a propertyCode with a resamplePeriod and resampleType, so that users can request scalar data over a specified time period. Returns the result of a scalar data request. This function performs a data request to the ONC API, then returns the data to the LLM. If this function is called, the LLM will only provide the parameters the user has explicitly given. DO NOT guess, assume, or invent any parameters. DO NOT add any parameters unless they're explicitly given. If parameters are missing, the function will handle asking the user for them. If that device isn't deployed at that time, the LLM will respond with the deployment times. If there is no data from the device during a deployed time, the LLM will tell the user and not invent data. Returns: result (str): The result of the data request. Args: deviceCategoryCode (str): An ONC-defined code identifying the type of device; locationCode (str): An ONC-defined code identifying the location of the device; propertyCode (str): An ONC-defined code identifying the type of data being requested; dateFrom (str): The start date of the data request in ISO 8601 format; dateTo (str): The end date of the data request in ISO 8601 format.
->>>>>>> d32ed6a9
             "parameters": {
                 "type": "object",
                 "properties": {
