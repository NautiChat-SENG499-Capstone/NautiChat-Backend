<<<<<<< HEAD
toolDescriptions = [
    # {
    #     "type": "function",
    #     "function": {
    #         "name": "vectorDB",
    #         "description": "Retrieves relevant documents from the vector database based on the user prompt including: sensor data, metadata, and more. Should call this function first to get relevant information from the database before calling other functions.",
    #         "parameters": {
    #             "type": "object",
    #             "properties": {
    #                 "user_prompt": {
    #                     "type": "string",
    #                     "description": "The user's query to retrieve relevant documents.",
    #                 }
    #             },
    #             "required": ["user_prompt"],
    #         },
    #     },
    # },
    {
        "type": "function",
        "function": {
            "name": "get_properties_at_cambridge_bay",
            "description": "Get a list of properties available at Cambridge Bay. The function returns a list of dictionaries. Each Item in the list includes:\n        - description (str): Description of the property. The description may have a colon in it.\n        - propertyCode (str): Property Code of the property\n",
            "parameters": {
                "type": "object",
                "properties": {},
            },
        },
    },
    {
        "type": "function",
        "function": {
            "name": "get_active_instruments_at_cambridge_bay",
            "description": (
                "Get the number of currently deployed instruments at Cambridge Bay collecting data, filtered by a curated list of device category codes. Skips any failed queries silently.\n Returns:\n JSON string: Dictionary with instrument count and metadata.\n {\n \"activeInstrumentCount\": int,\n \"details\": [ ... ]\n }\n Note: This function does not take any parameters"
            ),
            "parameters": {
                "type": "object",
                "properties": {},
                "required": []
            },
        },
    },
    # {
    #     "type": "function",
    #     "function": {
    #         "name": "get_time_range_of_available_data",
    #         "description": (
    #             "Returns a sorted list of deployment time ranges for instruments at Cambridge Bay for a given device category.\n Each time range includes:\n - begin (str): ISO 8601 deployment start time\n - end (str | null): ISO 8601 deployment end time (null if ongoing)\n This function helps identify periods when specific device types were deployed."
    #         ),
    #         "parameters": {
    #             "type": "object",
    #             "properties": {
    #                 "deviceCategoryCode": {
    #                     "type": "string",
    #                     "description": "The device category code to filter deployments by (e.g., 'CTD', 'OXYSENSOR')."
    #                 }
    #             },
    #             "required": ["deviceCategoryCode"]
    #         }
    #     }
    # },
    {
        "type": "function",
        "function": {
            "name": "get_daily_sea_temperature_stats_cambridge_bay",
            "description": "Get daily sea temperature statistics for Cambridge Bay\nArgs:\n    day_str (str): Date in YYYY-MM-DD format",
            "parameters": {
                "properties": {
                    "day_str": {
                        "type": "string",
                        "description": "Date in YYYY-MM-DD format for when daily sea temperature is wanted for",
                    }
                },
                "required": ["day_str"],
                "type": "object",
            },
        },
    },
    {
        "type": "function",
        "function": {
            "name": "get_deployed_devices_over_time_interval",
            "description": "Get the devices at cambridge bay deployed over the specified time interval including sublocations \nReturns: \nJSON string: List of deployed devices and their metadata Each item includes: \n- begin (str): deployment start time \n- end (str): deployment end time \n- deviceCode (str) \n- deviceCategoryCode (str) \n- locationCode (str) \n- citation (dict): citation metadata (includes description, doi, etc) \nArgs: \ndateFrom (str): ISO 8601 start date (ex: '2016-06-01T00:00:00.000Z') \ndateTo (str): ISO 8601 end date (ex: '2016-09-30T23:59:59.999Z')",
            "parameters": {
                "properties": {
                    "dateFrom": {
                        "type": "string",
                        "description": "ISO 8601 start date (ex: '2016-06-01T00:00:00.000Z')",
                    },
                    "dateTo": {
                        "type": "string",
                        "description": "ISO 8601 end date (ex: '2016-09-30T23:59:59.999Z')",
                    },
                },
                "required": ["dateFrom", "dateTo"],
                "type": "object",
            },
        },
    },
    {
        "type": "function",
        "function": {
            "name": "get_scalar_data_by_device",
            "description": "gets the scalar data for a device at cambridge bay over a specified time interval, given the device code and time range",
            "parameters": {
                "properties": {
                    "deviceCode": {
                        "type": "string",
                        "description": "The device code for which scalar data is requested.",
                    },
                    "dateFrom": {
                        "type": "string",
                        "description": "ISO 8601 start date (ex: '2016-06-01T00:00:00.000Z')",
                    },
                    "dateTo": {
                        "type": "string",
                        "description": "ISO 8601 end date (ex: '2016-09-30T23:59:59.999Z')",
                    },
                },
                "required": ["deviceCode", "dateFrom", "dateTo"],
                "type": "object",
            },
        },
    },
    {
        "type": "function",
        "function": {
            "name": "get_daily_air_temperature_stats_cambridge_bay",
            "description": "Get daily air temperature statistics (date, min, max, average, sample count) for Cambridge Bay on a given date. Temperature should be expressed in degrees Celsius. If no data exists for that time range then tell the user that no data exists for that time range.",
            "parameters": {
                "type": "object",
                "properties": {
                    "date_from_str": {
                        "type": "string",
                        "description": "Date in YYYY-MM-DD format, (e.g. \"2024-06-23\")."
                    },
                },
                "required": ["date_from_str"]
            },
        },
    },
    {
        "type": "function",
        "function": {
            "name": "get_oxygen_data_24h",
            "description": "Retrieve 24 hours of Oxygen data (dissolved oxygen measurements) (in mL/L) for Cambridge Bay at 1-hour intervals. The function returns the oxygen levels with their corresponding dates.  If no date is provided a default date of '2024-06-24' is used, which is guaranteed to have data. If no data exists for that time range then tell the user that no data exists for that time range. ",
            "parameters": {
                "type": "object",
                "properties": {
                    "date_from_str": {
                    "type": "string",
                    "description": "Date in YYYY-MM-DD format, (e.g. \"2024-06-24\")."
                    },
                },
                "required": []
            },
        },
    },
    {
        "type": "function",
        "function": {
            "name": "get_ship_noise_for_date",
            "description": "Get 24 hours of ship-noise data for Cambridge Bay on a specific date, returned as a JSON string of the full time series.",
            "parameters": {
                "type": "object",
                "properties": {
                    "date_from_str": {
                        "type": "string",
                        "description": "Date in YYYY-MM-DD format (e.g. \"2024-07-31\") for which to retrieve ship-noise data."
                    },
                },
                "required": ["date_from_str"]
            },
        },
    },
    {
        "type": "function",
        "function": {
            "name": "get_wind_speed_at_timestamp",
            "description": "Get wind speed (m/s) at Cambridge Bay for a given day and Hour of that day, returning the exact or nearest sample. Wind speed is expressed in meters per second (m/s). If no data exists for that time range then tell the user that no data exists for that time range.",
            "parameters": {
                "type": "object",
                "properties": {
                    "date_from_str": {
                        "type": "string",
                        "description": "Date to get wind speed in YYYY-MM-DD format, (e.g. \"2024-06-24\")."
                    },
                    "hourInterval": {
                        "type": "integer",
                        "description": "Hour of the day wanted for windspeed, default is 12 (noon)"
                    },
                },
                "required": ["date_from_str"]
            },
        },  
    },
    {
        "type": "function",
        "function": {
            "name": "get_ice_thickness",
            "description": "Get the average daily sea-ice thickness the days provided (inclusive) for Cambridge Bay. Returns the average ice thickness representing the mean ice thickness (in meters) for the days given (inclusive), or -1 if no data is found. If you get the -1 value returned tell the user that no data exists for that time range.",
            "parameters": {
                "type": "object",
                "properties": {
                    "date_from_str": {
                        "type": "string",
                        "description": "Start date in YYYY-MM-DD format (e.g. \"2024-02-01\")."
                    },
                    "date_to_str": {
                        "type": "string",
                        "description": "End date in YYYY-MM-DD format (e.g. \"2024-02-01\")."
                    },
                },
                "required": ["date_from_str", "date_to_str"]
            },
        },
    },
]
=======
toolDescriptions = [
    # {
    #     "type": "function",
    #     "function": {
    #         "name": "vectorDB",
    #         "description": "Retrieves relevant documents from the vector database based on the user prompt including: sensor data, metadata, and more. Should call this function first to get relevant information from the database before calling other functions.",
    #         "parameters": {
    #             "type": "object",
    #             "properties": {
    #                 "user_prompt": {
    #                     "type": "string",
    #                     "description": "The user's query to retrieve relevant documents.",
    #                 }
    #             },
    #             "required": ["user_prompt"],
    #         },
    #     },
    # },
    {
        "type": "function",
        "function": {
            "name": "get_properties_at_cambridge_bay",
            "description": "Get a list of properties available at Cambridge Bay. The function returns a list of dictionaries. Each Item in the list includes:\n        - description (str): Description of the property. The description may have a colon in it.\n        - propertyCode (str): Property Code of the property\n",
            "parameters": {
                "type": "object",
                "properties": {},
            },
        },
    },
    {
        "type": "function",
        "function": {
            "name": "get_active_instruments_at_cambridge_bay",
            "description": (
                'Get the number of currently deployed instruments at Cambridge Bay collecting data, filtered by a curated list of device category codes. Skips any failed queries silently.\n Returns:\n JSON string: Dictionary with instrument count and metadata.\n {\n "activeInstrumentCount": int,\n "details": [ ... ]\n }\n Note: This function does not take any parameters'
            ),
            "parameters": {"type": "object", "properties": {}, "required": []},
        },
    },
    # {
    #     "type": "function",
    #     "function": {
    #         "name": "get_time_range_of_available_data",
    #         "description": (
    #             "Returns a sorted list of deployment time ranges for instruments at Cambridge Bay for a given device category.\n Each time range includes:\n - begin (str): ISO 8601 deployment start time\n - end (str | null): ISO 8601 deployment end time (null if ongoing)\n This function helps identify periods when specific device types were deployed."
    #         ),
    #         "parameters": {
    #             "type": "object",
    #             "properties": {
    #                 "deviceCategoryCode": {
    #                     "type": "string",
    #                     "description": "The device category code to filter deployments by (e.g., 'CTD', 'OXYSENSOR')."
    #                 }
    #             },
    #             "required": ["deviceCategoryCode"]
    #         }
    #     }
    # },
    {
        "type": "function",
        "function": {
            "name": "get_daily_sea_temperature_stats_cambridge_bay",
            "description": "Get daily sea temperature statistics for Cambridge Bay\nArgs:\n    day_str (str): Date in YYYY-MM-DD format",
            "parameters": {
                "properties": {
                    "day_str": {
                        "type": "string",
                        "description": "Date in YYYY-MM-DD format for when daily sea temperature is wanted for",
                    }
                },
                "required": ["day_str"],
                "type": "object",
            },
        },
    },
    {
        "type": "function",
        "function": {
            "name": "get_deployed_devices_over_time_interval",
            "description": "Get the devices at cambridge bay deployed over the specified time interval including sublocations \nReturns: \nJSON string: List of deployed devices and their metadata Each item includes: \n- begin (str): deployment start time \n- end (str): deployment end time \n- deviceCode (str) \n- deviceCategoryCode (str) \n- locationCode (str) \n- citation (dict): citation metadata (includes description, doi, etc) \nArgs: \ndateFrom (str): ISO 8601 start date (ex: '2016-06-01T00:00:00.000Z') \ndateTo (str): ISO 8601 end date (ex: '2016-09-30T23:59:59.999Z')",
            "parameters": {
                "properties": {
                    "dateFrom": {
                        "type": "string",
                        "description": "ISO 8601 start date (ex: '2016-06-01T00:00:00.000Z')",
                    },
                    "dateTo": {
                        "type": "string",
                        "description": "ISO 8601 end date (ex: '2016-09-30T23:59:59.999Z')",
                    },
                },
                "required": ["dateFrom", "dateTo"],
                "type": "object",
            },
        },
    },
    {
        "type": "function",
        "function": {
            "name": "get_scalar_data_by_device",
            "description": "gets the scalar data for a device at cambridge bay over a specified time interval, given the device code and time range",
            "parameters": {
                "properties": {
                    "deviceCode": {
                        "type": "string",
                        "description": "The device code for which scalar data is requested.",
                    },
                    "dateFrom": {
                        "type": "string",
                        "description": "ISO 8601 start date (ex: '2016-06-01T00:00:00.000Z')",
                    },
                    "dateTo": {
                        "type": "string",
                        "description": "ISO 8601 end date (ex: '2016-09-30T23:59:59.999Z')",
                    },
                },
                "required": ["deviceCode", "dateFrom", "dateTo"],
                "type": "object",
            },
        },
    },
    {
        "type": "function",
        "function": {
            "name": "generate_download_codes",
            "description": "Get the device categoryCode at a certain locationCode at Cambridge Bay in a dataProduct with an extension, so that users request to download data, over a specified time period. Returns a result of a data download request. This function simply queues a download from ONC, and gives no additional information to the LLM. If this function is called, the LLM will either tell the user that their download is queued, or that their download request was unsuccessful. If the request is successful, the download is not necessarily successful, so do not tell the user if the download is successful or not. Returns: result (str): The result of the download request. It will either signify that the download was successful, or that the download was unsuccessful, and you should inform the user of this result. Args: deviceCategory (str): An ONC defined code identifying each device. locationCode (str): An ONC defined code identifying each device site. dataProductCode (str): AN ONC defined code identifying the data type being delivered. extension (str): The format of the dataProduct to be delivered. dateFrom (str): ISO 8601 start date (ex: '2016-06-01T00:00:00.000Z') dateTo (str): ISO 8601 end date (ex: '2016-09-30T23:59:59.999Z')",
            "parameters": {
                "properties": {
                    "deviceCategory": {
                        "type": "string",
                        "description": "The device category code for which scalar data is requested.",
                    },
                    "locationCode": {
                        "type": "string",
                        "description": "The location code for which the data is requested.",
                    },
                    "dataProductCode": {
                        "type": "string",
                        "description": "The type of data product requested.",
                    },
                    "extension": {
                        "type": "string",
                        "description": "The format in which the data product will be delivered.",
                    },
                    "dateFrom": {
                        "type": "string",
                        "description": "The starting date of the data request.",
                    },
                    "dateTo": {
                        "type": "string",
                        "description": "The end date of the data request.",
                    },
                },
                "required": ["deviceCategory", "locationCode", "dataProductCode", "extension", "dateTo", "dateFrom"],
                "type": "object",
            },
            "returns": {
                "type": "object",
                "properties": {
                    "status": {"type": "string", "enum": ["queued", "error"]},
                    "dpRequestId": {"type": "string"},
                    "message": {"type": "string"},
                },
                "required": ["status", "message"],
            },
        },
    },
]
>>>>>>> 7261477c
<|MERGE_RESOLUTION|>--- conflicted
+++ resolved
@@ -1,4 +1,3 @@
-<<<<<<< HEAD
 toolDescriptions = [
     # {
     #     "type": "function",
@@ -33,13 +32,9 @@
         "function": {
             "name": "get_active_instruments_at_cambridge_bay",
             "description": (
-                "Get the number of currently deployed instruments at Cambridge Bay collecting data, filtered by a curated list of device category codes. Skips any failed queries silently.\n Returns:\n JSON string: Dictionary with instrument count and metadata.\n {\n \"activeInstrumentCount\": int,\n \"details\": [ ... ]\n }\n Note: This function does not take any parameters"
+                'Get the number of currently deployed instruments at Cambridge Bay collecting data, filtered by a curated list of device category codes. Skips any failed queries silently.\n Returns:\n JSON string: Dictionary with instrument count and metadata.\n {\n "activeInstrumentCount": int,\n "details": [ ... ]\n }\n Note: This function does not take any parameters'
             ),
-            "parameters": {
-                "type": "object",
-                "properties": {},
-                "required": []
-            },
+            "parameters": {"type": "object", "properties": {}, "required": []},
         },
     },
     # {
@@ -99,32 +94,78 @@
             },
         },
     },
-    {
-        "type": "function",
-        "function": {
-            "name": "get_scalar_data_by_device",
-            "description": "gets the scalar data for a device at cambridge bay over a specified time interval, given the device code and time range",
-            "parameters": {
-                "properties": {
-                    "deviceCode": {
-                        "type": "string",
-                        "description": "The device code for which scalar data is requested.",
+#     {
+#         "type": "function",
+#         "function": {
+#             "name": "get_scalar_data_by_device",
+#             "description": "gets the scalar data for a device at cambridge bay over a specified time interval, given the device code and time range",
+#             "parameters": {
+#                 "properties": {
+#                     "deviceCode": {
+#                         "type": "string",
+#                         "description": "The device code for which scalar data is requested.",
+#                     },
+#                     "dateFrom": {
+#                         "type": "string",
+#                         "description": "ISO 8601 start date (ex: '2016-06-01T00:00:00.000Z')",
+#                     },
+#                     "dateTo": {
+#                         "type": "string",
+#                         "description": "ISO 8601 end date (ex: '2016-09-30T23:59:59.999Z')",
+#                     },
+#                 },
+#                 "required": ["deviceCode", "dateFrom", "dateTo"],
+#                 "type": "object",
+#             },
+#         },
+#     },
+    {
+        "type": "function",
+        "function": {
+            "name": "generate_download_codes",
+            "description": "Get the device categoryCode at a certain locationCode at Cambridge Bay in a dataProduct with an extension, so that users request to download data, over a specified time period. Returns a result of a data download request. This function simply queues a download from ONC, and gives no additional information to the LLM. If this function is called, the LLM will either tell the user that their download is queued, or that their download request was unsuccessful. If the request is successful, the download is not necessarily successful, so do not tell the user if the download is successful or not. Returns: result (str): The result of the download request. It will either signify that the download was successful, or that the download was unsuccessful, and you should inform the user of this result. Args: deviceCategory (str): An ONC defined code identifying each device. locationCode (str): An ONC defined code identifying each device site. dataProductCode (str): AN ONC defined code identifying the data type being delivered. extension (str): The format of the dataProduct to be delivered. dateFrom (str): ISO 8601 start date (ex: '2016-06-01T00:00:00.000Z') dateTo (str): ISO 8601 end date (ex: '2016-09-30T23:59:59.999Z')",
+            "parameters": {
+                "properties": {
+                    "deviceCategory": {
+                        "type": "string",
+                        "description": "The device category code for which scalar data is requested.",
+                    },
+                    "locationCode": {
+                        "type": "string",
+                        "description": "The location code for which the data is requested.",
+                    },
+                    "dataProductCode": {
+                        "type": "string",
+                        "description": "The type of data product requested.",
+                    },
+                    "extension": {
+                        "type": "string",
+                        "description": "The format in which the data product will be delivered.",
                     },
                     "dateFrom": {
                         "type": "string",
-                        "description": "ISO 8601 start date (ex: '2016-06-01T00:00:00.000Z')",
+                        "description": "The starting date of the data request.",
                     },
                     "dateTo": {
                         "type": "string",
-                        "description": "ISO 8601 end date (ex: '2016-09-30T23:59:59.999Z')",
-                    },
-                },
-                "required": ["deviceCode", "dateFrom", "dateTo"],
-                "type": "object",
-            },
-        },
-    },
-    {
+                        "description": "The end date of the data request.",
+                    },
+                },
+                "required": ["deviceCategory", "locationCode", "dataProductCode", "extension", "dateTo", "dateFrom"],
+                "type": "object",
+            },
+            "returns": {
+                "type": "object",
+                "properties": {
+                    "status": {"type": "string", "enum": ["queued", "error"]},
+                    "dpRequestId": {"type": "string"},
+                    "message": {"type": "string"},
+                },
+                "required": ["status", "message"],
+            },
+        },
+    },
+   {
         "type": "function",
         "function": {
             "name": "get_daily_air_temperature_stats_cambridge_bay",
@@ -218,173 +259,3 @@
         },
     },
 ]
-=======
-toolDescriptions = [
-    # {
-    #     "type": "function",
-    #     "function": {
-    #         "name": "vectorDB",
-    #         "description": "Retrieves relevant documents from the vector database based on the user prompt including: sensor data, metadata, and more. Should call this function first to get relevant information from the database before calling other functions.",
-    #         "parameters": {
-    #             "type": "object",
-    #             "properties": {
-    #                 "user_prompt": {
-    #                     "type": "string",
-    #                     "description": "The user's query to retrieve relevant documents.",
-    #                 }
-    #             },
-    #             "required": ["user_prompt"],
-    #         },
-    #     },
-    # },
-    {
-        "type": "function",
-        "function": {
-            "name": "get_properties_at_cambridge_bay",
-            "description": "Get a list of properties available at Cambridge Bay. The function returns a list of dictionaries. Each Item in the list includes:\n        - description (str): Description of the property. The description may have a colon in it.\n        - propertyCode (str): Property Code of the property\n",
-            "parameters": {
-                "type": "object",
-                "properties": {},
-            },
-        },
-    },
-    {
-        "type": "function",
-        "function": {
-            "name": "get_active_instruments_at_cambridge_bay",
-            "description": (
-                'Get the number of currently deployed instruments at Cambridge Bay collecting data, filtered by a curated list of device category codes. Skips any failed queries silently.\n Returns:\n JSON string: Dictionary with instrument count and metadata.\n {\n "activeInstrumentCount": int,\n "details": [ ... ]\n }\n Note: This function does not take any parameters'
-            ),
-            "parameters": {"type": "object", "properties": {}, "required": []},
-        },
-    },
-    # {
-    #     "type": "function",
-    #     "function": {
-    #         "name": "get_time_range_of_available_data",
-    #         "description": (
-    #             "Returns a sorted list of deployment time ranges for instruments at Cambridge Bay for a given device category.\n Each time range includes:\n - begin (str): ISO 8601 deployment start time\n - end (str | null): ISO 8601 deployment end time (null if ongoing)\n This function helps identify periods when specific device types were deployed."
-    #         ),
-    #         "parameters": {
-    #             "type": "object",
-    #             "properties": {
-    #                 "deviceCategoryCode": {
-    #                     "type": "string",
-    #                     "description": "The device category code to filter deployments by (e.g., 'CTD', 'OXYSENSOR')."
-    #                 }
-    #             },
-    #             "required": ["deviceCategoryCode"]
-    #         }
-    #     }
-    # },
-    {
-        "type": "function",
-        "function": {
-            "name": "get_daily_sea_temperature_stats_cambridge_bay",
-            "description": "Get daily sea temperature statistics for Cambridge Bay\nArgs:\n    day_str (str): Date in YYYY-MM-DD format",
-            "parameters": {
-                "properties": {
-                    "day_str": {
-                        "type": "string",
-                        "description": "Date in YYYY-MM-DD format for when daily sea temperature is wanted for",
-                    }
-                },
-                "required": ["day_str"],
-                "type": "object",
-            },
-        },
-    },
-    {
-        "type": "function",
-        "function": {
-            "name": "get_deployed_devices_over_time_interval",
-            "description": "Get the devices at cambridge bay deployed over the specified time interval including sublocations \nReturns: \nJSON string: List of deployed devices and their metadata Each item includes: \n- begin (str): deployment start time \n- end (str): deployment end time \n- deviceCode (str) \n- deviceCategoryCode (str) \n- locationCode (str) \n- citation (dict): citation metadata (includes description, doi, etc) \nArgs: \ndateFrom (str): ISO 8601 start date (ex: '2016-06-01T00:00:00.000Z') \ndateTo (str): ISO 8601 end date (ex: '2016-09-30T23:59:59.999Z')",
-            "parameters": {
-                "properties": {
-                    "dateFrom": {
-                        "type": "string",
-                        "description": "ISO 8601 start date (ex: '2016-06-01T00:00:00.000Z')",
-                    },
-                    "dateTo": {
-                        "type": "string",
-                        "description": "ISO 8601 end date (ex: '2016-09-30T23:59:59.999Z')",
-                    },
-                },
-                "required": ["dateFrom", "dateTo"],
-                "type": "object",
-            },
-        },
-    },
-    {
-        "type": "function",
-        "function": {
-            "name": "get_scalar_data_by_device",
-            "description": "gets the scalar data for a device at cambridge bay over a specified time interval, given the device code and time range",
-            "parameters": {
-                "properties": {
-                    "deviceCode": {
-                        "type": "string",
-                        "description": "The device code for which scalar data is requested.",
-                    },
-                    "dateFrom": {
-                        "type": "string",
-                        "description": "ISO 8601 start date (ex: '2016-06-01T00:00:00.000Z')",
-                    },
-                    "dateTo": {
-                        "type": "string",
-                        "description": "ISO 8601 end date (ex: '2016-09-30T23:59:59.999Z')",
-                    },
-                },
-                "required": ["deviceCode", "dateFrom", "dateTo"],
-                "type": "object",
-            },
-        },
-    },
-    {
-        "type": "function",
-        "function": {
-            "name": "generate_download_codes",
-            "description": "Get the device categoryCode at a certain locationCode at Cambridge Bay in a dataProduct with an extension, so that users request to download data, over a specified time period. Returns a result of a data download request. This function simply queues a download from ONC, and gives no additional information to the LLM. If this function is called, the LLM will either tell the user that their download is queued, or that their download request was unsuccessful. If the request is successful, the download is not necessarily successful, so do not tell the user if the download is successful or not. Returns: result (str): The result of the download request. It will either signify that the download was successful, or that the download was unsuccessful, and you should inform the user of this result. Args: deviceCategory (str): An ONC defined code identifying each device. locationCode (str): An ONC defined code identifying each device site. dataProductCode (str): AN ONC defined code identifying the data type being delivered. extension (str): The format of the dataProduct to be delivered. dateFrom (str): ISO 8601 start date (ex: '2016-06-01T00:00:00.000Z') dateTo (str): ISO 8601 end date (ex: '2016-09-30T23:59:59.999Z')",
-            "parameters": {
-                "properties": {
-                    "deviceCategory": {
-                        "type": "string",
-                        "description": "The device category code for which scalar data is requested.",
-                    },
-                    "locationCode": {
-                        "type": "string",
-                        "description": "The location code for which the data is requested.",
-                    },
-                    "dataProductCode": {
-                        "type": "string",
-                        "description": "The type of data product requested.",
-                    },
-                    "extension": {
-                        "type": "string",
-                        "description": "The format in which the data product will be delivered.",
-                    },
-                    "dateFrom": {
-                        "type": "string",
-                        "description": "The starting date of the data request.",
-                    },
-                    "dateTo": {
-                        "type": "string",
-                        "description": "The end date of the data request.",
-                    },
-                },
-                "required": ["deviceCategory", "locationCode", "dataProductCode", "extension", "dateTo", "dateFrom"],
-                "type": "object",
-            },
-            "returns": {
-                "type": "object",
-                "properties": {
-                    "status": {"type": "string", "enum": ["queued", "error"]},
-                    "dpRequestId": {"type": "string"},
-                    "message": {"type": "string"},
-                },
-                "required": ["status", "message"],
-            },
-        },
-    },
-]
->>>>>>> 7261477c
