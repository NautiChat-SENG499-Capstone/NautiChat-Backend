from enum import Enum


class StatusCode(Enum):
    REGULAR_MESSAGE = 1
    PROCESSING_DATA_DOWNLOAD = 2
    PARAMS_NEEDED = 3
    ERROR_WITH_DATA_DOWNLOAD = 4
    LLM_ERROR = 5
<<<<<<< HEAD
    TOOL_CALLS = 6
=======
    DEPLOYMENT_ERROR = 6
    NO_DATA = 7
    SCALAR_REQUEST_ERROR = 8
>>>>>>> e1fde2b6
<|MERGE_RESOLUTION|>--- conflicted
+++ resolved
@@ -7,10 +7,7 @@
     PARAMS_NEEDED = 3
     ERROR_WITH_DATA_DOWNLOAD = 4
     LLM_ERROR = 5
-<<<<<<< HEAD
-    TOOL_CALLS = 6
-=======
     DEPLOYMENT_ERROR = 6
     NO_DATA = 7
     SCALAR_REQUEST_ERROR = 8
->>>>>>> e1fde2b6
+    TOOL_CALLS = 9