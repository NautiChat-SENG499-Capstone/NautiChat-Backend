--- conflicted
+++ resolved
@@ -1,12 +1,10 @@
 from typing import Optional
 
 from pydantic import BaseModel
-<<<<<<< HEAD
 from Constants.statusCodes import StatusCode #Change to LLM. for production
-=======
 
-from LLM.Constants.StatusCodes import StatusCode
->>>>>>> 3cd74def
+
+#from LLM.Constants.StatusCodes import StatusCode
 
 
 class ObtainedParamsDictionary(BaseModel):
@@ -30,13 +28,7 @@
     response: str
     obtainedParams: Optional[ObtainedParamsDictionary] = {}
     dpRequestId: Optional[int] = None
-<<<<<<< HEAD
     doi: Optional[str] = None  #may need to switch to a list of strings if we go through citations and make a list of all of them
     citation: Optional[str] = None  #may need to switch to a list of strings
     baseUrl: Optional[str] = None
-    urlParamsUsed: Optional[ObtainedParamsDictionary] = {}
-=======
-    # may need to switch to a list of strings if we go through citations and make a list of all of them
-    doi: Optional[str] = None
-    citation: Optional[str] = None  # may need to switch to a list of strings
->>>>>>> 3cd74def
+    urlParamsUsed: Optional[ObtainedParamsDictionary] = {}