from typing import Any, Dict, List, Optional

from pydantic import BaseModel, Field

from LLM.Constants.status_codes import StatusCode  # Change to LLM. for production

# from LLM.Constants.StatusCodes import StatusCode


class ObtainedParamsDictionary(BaseModel):
    """Parameters obtained from the user"""

    deviceCategoryCode: Optional[str] = None
    locationCode: Optional[str] = None
    dataProductCode: Optional[str] = None
    extension: Optional[str] = None
    dateFrom: Optional[str] = None
    dateTo: Optional[str] = None
    dpo_qualityControl: Optional[int] = (
        1  # default is 1, which means data points with qc failures are removed
    )
    dpo_dataGaps: Optional[int] = 1  # default is 1, which means data gaps are included
    dpo_resample: Optional[str] = "none"  # default is "none", which means no resampling
    dpo_minMax: Optional[int] = (
        None  # default is None, which means n period set foro min/max resampling
    )
    dpo_average: Optional[int] = (
        None  # default is None, which means no period set for average resampling
    )
    dpo_minMaxAvg: Optional[int] = (
        None  # default is None, which means no period set for min/max/average resampling (Default is 60)
    )


class RunConversationResponse(BaseModel):
    """Response from running a conversation with the LLM"""

    status: StatusCode
    response: str
    obtained_params: Optional[ObtainedParamsDictionary] = Field(
        default_factory=ObtainedParamsDictionary
    )
    dpRequestId: Optional[int] = None
    doi: Optional[str] = (
        None  # may need to switch to a list of strings if we go through citations and make a list of all of them
    )
    citation: Optional[str] = None  # may need to switch to a list of strings
    baseUrl: Optional[str] = None
    urlParamsUsed: Optional[dict] = Field(default_factory=dict)
<<<<<<< HEAD


class PlanningResponse(BaseModel):
    reasoning: str = Field(
        ...,
        description="Natural language explanation of which tools to use and what inputs are needed",
    )
    inputs_needed: Dict[str, str] = Field(
        default_factory=dict,
        description="Natural language explanation of which Input parameters are needed, and why each is required. If no inputs are needed, this should be empty.",
    )
=======
    sources: list[str] = Field(default_factory=list)
>>>>>>> 32e5715d
<|MERGE_RESOLUTION|>--- conflicted
+++ resolved
@@ -47,7 +47,7 @@
     citation: Optional[str] = None  # may need to switch to a list of strings
     baseUrl: Optional[str] = None
     urlParamsUsed: Optional[dict] = Field(default_factory=dict)
-<<<<<<< HEAD
+    sources: list[str] = Field(default_factory=list)
 
 
 class PlanningResponse(BaseModel):
@@ -58,7 +58,4 @@
     inputs_needed: Dict[str, str] = Field(
         default_factory=dict,
         description="Natural language explanation of which Input parameters are needed, and why each is required. If no inputs are needed, this should be empty.",
-    )
-=======
-    sources: list[str] = Field(default_factory=list)
->>>>>>> 32e5715d
+    )